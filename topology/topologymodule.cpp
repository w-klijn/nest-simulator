--- conflicted
+++ resolved
@@ -823,32 +823,7 @@
   i->EStack.pop();
 }
 
-
-<<<<<<< HEAD
-/*
-  BeginDocumentation
-
-=======
-void
-TopologyModule::GetGlobalChildren_i_M_aFunction::execute(
-  SLIInterpreter* i ) const
-{
-  i->assert_stack_load( 3 );
-
-  index gid = getValue< long >( i->OStack.pick( 2 ) );
-  MaskDatum maskd = getValue< MaskDatum >( i->OStack.pick( 1 ) );
-  std::vector< double > anchor =
-    getValue< std::vector< double > >( i->OStack.pick( 0 ) );
-
-  ArrayDatum result = get_global_children( gid, maskd, anchor );
-
-  i->OStack.pop( 3 );
-  i->OStack.push( result );
-  i->EStack.pop();
-}
-
 /** @BeginDocumentation
->>>>>>> 2b4bf681
   Name: topology::ConnectLayers - connect two layers
 
   Synopsis: sourcelayer targetlayer connection_dict
@@ -1247,68 +1222,7 @@
     getValue< GIDCollectionDatum >( i->OStack.pick( 1 ) );
   const Token syn_model = i->OStack.pick( 0 );
 
-<<<<<<< HEAD
   dump_layer_connections( syn_model, source_layer, target_layer, out_file );
-=======
-  dump_layer_connections( syn_model, layer_gid, out_file );
-
-  i->OStack.pop( 2 ); // leave ostream on stack
-  i->EStack.pop();
-}
-
-/** @BeginDocumentation
-  Name: topology::GetElement - return node GID at specified layer position
-
-  Synopsis: layer_gid [array] GetElement -> node_gid
-
-  Parameters:
-  layer_gid     - topological layer
-  [array]       - position of node
-  node_gid      - node GID
-
-  Description: Retrieves node at the layer grid position
-  given in [array]. [array] is on the format [column row].
-  The layer must be of grid type. Returns an array of GIDs
-  if there are several nodes per grid point.
-
-  Examples:
-
-  topology using
-
-  %%Create layer
-  << /rows 5
-     /columns 4
-     /elements /iaf_psc_alpha
-  >> /dictionary Set
-
-  dictionary CreateLayer /src Set
-
-  src [2 3] GetElement
-
-  Author: Kittel Austvoll, Håkon Enger
-*/
-void
-TopologyModule::GetElement_i_iaFunction::execute( SLIInterpreter* i ) const
-{
-  i->assert_stack_load( 2 );
-
-  const index layer_gid = getValue< long >( i->OStack.pick( 1 ) );
-  TokenArray array = getValue< TokenArray >( i->OStack.pick( 0 ) );
-
-  std::vector< index > node_gids = get_element( layer_gid, array );
-
-  i->OStack.pop( 2 );
-
-  // For compatibility reasons, return either single node or array
-  if ( node_gids.size() == 1 )
-  {
-    i->OStack.push( node_gids[ 0 ] );
-  }
-  else
-  {
-    i->OStack.push( node_gids );
-  }
->>>>>>> 2b4bf681
 
   i->OStack.pop( 3 ); // leave ostream on stack
   i->EStack.pop();
