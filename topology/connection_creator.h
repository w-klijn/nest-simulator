--- conflicted
+++ resolved
@@ -174,25 +174,6 @@
   std::vector< DictionaryDatum > dummy_param_dicts_;
 };
 
-<<<<<<< HEAD
-=======
-inline void
-ConnectionCreator::connect_( index s, Node* target, thread target_thread, double w, double d, index syn )
-{
-  // check whether the target is on this process
-  if ( kernel().node_manager.is_local_gid( target->get_gid() ) )
-  {
-    // check whether the target is on our thread
-    thread tid = kernel().vp_manager.get_thread_id();
-    if ( tid == target_thread )
-    {
-      // TODO implement in terms of nest-api
-      kernel().connection_manager.connect( s, target, target_thread, syn, dummy_param_dicts_[ target_thread ], d, w );
-    }
-  }
-}
-
->>>>>>> 02a44ba5
 } // namespace nest
 
 #endif