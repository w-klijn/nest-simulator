/*
 *  connection_creator.cpp
 *
 *  This file is part of NEST.
 *
 *  Copyright (C) 2004 The NEST Initiative
 *
 *  NEST is free software: you can redistribute it and/or modify
 *  it under the terms of the GNU General Public License as published by
 *  the Free Software Foundation, either version 2 of the License, or
 *  (at your option) any later version.
 *
 *  NEST is distributed in the hope that it will be useful,
 *  but WITHOUT ANY WARRANTY; without even the implied warranty of
 *  MERCHANTABILITY or FITNESS FOR A PARTICULAR PURPOSE.  See the
 *  GNU General Public License for more details.
 *
 *  You should have received a copy of the GNU General Public License
 *  along with NEST.  If not, see <http://www.gnu.org/licenses/>.
 *
 */

#include "connection_creator.h"

namespace nest
{

ConnectionCreator::ConnectionCreator( DictionaryDatum dict )
  : allow_autapses_( true )
  , allow_multapses_( true )
<<<<<<< HEAD
  , number_of_connections_( 0 )
=======
  , source_filter_()
  , target_filter_()
  , number_of_connections_()
>>>>>>> 2b4bf681
  , mask_()
  , kernel_()
  , synapse_model_( kernel().model_manager.get_synapsedict()->lookup(
      "static_synapse" ) )
  , weight_()
  , delay_()
{
  Name connection_type;
  long number_of_connections( -1 ); // overwritten by dict entry

  for ( Dictionary::iterator dit = dict->begin(); dit != dict->end(); ++dit )
  {

    if ( dit->first == names::connection_type )
    {
      connection_type = getValue< std::string >( dit->second );
    }
    else if ( dit->first == names::allow_autapses )
    {
      allow_autapses_ = getValue< bool >( dit->second );
    }
    else if ( dit->first == names::allow_multapses )
    {
      allow_multapses_ = getValue< bool >( dit->second );
    }
    else if ( dit->first == names::allow_oversized_mask )
    {
      allow_oversized_ = getValue< bool >( dit->second );
    }
    else if ( dit->first == names::number_of_connections )
    {
<<<<<<< HEAD
      number_of_connections_ = getValue< long >( dit->second );
=======

      number_of_connections = getValue< long >( dit->second );

      if ( number_of_connections < 0 )
      {
        throw BadProperty( "Number of connections cannot be less than zero." );
      }

      number_of_connections_ = number_of_connections;
>>>>>>> 2b4bf681
    }
    else if ( dit->first == names::mask )
    {
      mask_ = TopologyModule::create_mask( dit->second );
    }
    else if ( dit->first == names::kernel )
    {
      kernel_ = TopologyModule::create_parameter( dit->second );
    }
    else if ( dit->first == names::synapse_model )
    {
      const std::string syn_name = getValue< std::string >( dit->second );

      const Token synmodel =
        kernel().model_manager.get_synapsedict()->lookup( syn_name );

      if ( synmodel.empty() )
      {
        throw UnknownSynapseType( syn_name );
      }

      synapse_model_ = static_cast< index >( synmodel );
    }
    else if ( dit->first == names::weights )
    {
      weight_ = TopologyModule::create_parameter( dit->second );
    }
    else if ( dit->first == names::delays )
    {
      delay_ = TopologyModule::create_parameter( dit->second );
    }
    else
    {
      throw BadProperty( "ConnectLayers cannot handle parameter '"
        + dit->first.toString() + "'." );
    }
  }

  // Set default weight and delay if not given explicitly
  DictionaryDatum syn_defaults =
    kernel().model_manager.get_connector_defaults( synapse_model_ );
  if ( not weight_.valid() )
  {
    weight_ =
      TopologyModule::create_parameter( ( *syn_defaults )[ names::weight ] );
  }
  if ( not delay_.valid() )
  {
    if ( not getValue< bool >( ( *syn_defaults )[ names::has_delay ] ) )
    {
      delay_ = TopologyModule::create_parameter( numerics::nan );
    }
    else
    {
      delay_ =
        TopologyModule::create_parameter( ( *syn_defaults )[ names::delay ] );
    }
  }

  if ( connection_type == names::convergent )
  {

    if ( number_of_connections >= 0 )
    {
      type_ = Convergent;
    }
    else
    {
      type_ = Target_driven;
    }
  }
  else if ( connection_type == names::divergent )
  {

    if ( number_of_connections >= 0 )
    {
      type_ = Divergent;
    }
    else
    {
      type_ = Source_driven;
    }
  }
  else
  {

    throw BadProperty( "Unknown connection type." );
  }
}

} // namespace nest<|MERGE_RESOLUTION|>--- conflicted
+++ resolved
@@ -28,13 +28,7 @@
 ConnectionCreator::ConnectionCreator( DictionaryDatum dict )
   : allow_autapses_( true )
   , allow_multapses_( true )
-<<<<<<< HEAD
-  , number_of_connections_( 0 )
-=======
-  , source_filter_()
-  , target_filter_()
   , number_of_connections_()
->>>>>>> 2b4bf681
   , mask_()
   , kernel_()
   , synapse_model_( kernel().model_manager.get_synapsedict()->lookup(
@@ -66,10 +60,6 @@
     }
     else if ( dit->first == names::number_of_connections )
     {
-<<<<<<< HEAD
-      number_of_connections_ = getValue< long >( dit->second );
-=======
-
       number_of_connections = getValue< long >( dit->second );
 
       if ( number_of_connections < 0 )
@@ -78,7 +68,6 @@
       }
 
       number_of_connections_ = number_of_connections;
->>>>>>> 2b4bf681
     }
     else if ( dit->first == names::mask )
     {
