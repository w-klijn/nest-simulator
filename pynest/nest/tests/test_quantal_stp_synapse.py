--- conflicted
+++ resolved
@@ -73,11 +73,7 @@
         nest.Connect(parrot, neuron[1:], syn_spec="quantal_stp_synapse")
 
         voltmeter = nest.Create("voltmeter", 2)
-<<<<<<< HEAD
-        t_plot = 1000.
-=======
-        nest.SetStatus(voltmeter, {"withgid": False, "withtime": True})
->>>>>>> e2e58c01
+
         t_tot = 1500.
 
         # the following is a dry run trial so that the synapse dynamics is
