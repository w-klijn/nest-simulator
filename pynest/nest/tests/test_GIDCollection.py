--- conflicted
+++ resolved
@@ -423,12 +423,7 @@
         self.assertEqual(thread, (0, 0, 0, 0, 0, 0, 0, 0, 0, 0))
         self.assertEqual(vp, (0, 0, 0, 0, 0, 0, 0, 0, 0, 0))
 
-<<<<<<< HEAD
-        g_reference = {'GID': (1, 2, 3, 4, 5, 6, 7, 8, 9, 10),
-                       'local': (True, True, True, True, True,
-=======
         g_reference = {'local': (True, True, True, True, True,
->>>>>>> 271badd6
                                  True, True, True, True, True),
                        'thread': (0, 0, 0, 0, 0, 0, 0, 0, 0, 0),
                        'vp': (0, 0, 0, 0, 0, 0, 0, 0, 0, 0)}
@@ -650,11 +645,7 @@
         nodes[2:9:2].set('C_m', 111.0)
         V_m = nodes.get('V_m')
         g = nodes.get(['t_ref', 'tau_m'])
-<<<<<<< HEAD
-        C_m = nodes.get('C_m')['C_m']
-=======
         C_m = nodes.get('C_m')
->>>>>>> 271badd6
 
         self.assertEqual(V_m, (-70.0, -70.0, -50.0, -40.0, -30.0,
                                -70.0, -70.0, -70.0, -70.0, -70.0,))
