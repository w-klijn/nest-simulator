/*
 *  test_connect.sli
 *
 *  This file is part of NEST.
 *
 *  Copyright (C) 2004 The NEST Initiative
 *
 *  NEST is free software: you can redistribute it and/or modify
 *  it under the terms of the GNU General Public License as published by
 *  the Free Software Foundation, either version 2 of the License, or
 *  (at your option) any later version.
 *
 *  NEST is distributed in the hope that it will be useful,
 *  but WITHOUT ANY WARRANTY; without even the implied warranty of
 *  MERCHANTABILITY or FITNESS FOR A PARTICULAR PURPOSE.  See the
 *  GNU General Public License for more details.
 *
 *  You should have received a copy of the GNU General Public License
 *  along with NEST.  If not, see <http://www.gnu.org/licenses/>.
 *
 */


/* BeginDocumentation
   Name: testsuite::test_connect - SLI script to test runability of all Connect variants

   Synopsis: (test_connect) run

   Description:

   Tests if all variants of Connect can be run. This test checks the
   outcome of the calls only in a minimal way. A more comprehensive
   set of tests is available in PyNEST. It also checks the given
   parameters more thoroughly and looks at statistics of the resulting
   connectivity.

   FirstVersion: April 2014
   Author: Jochen Martin Eppler
   SeeAlso: Connect
 */

M_ERROR setverbosity

(unittest) run
/unittest using

(Running Connect tests with argument type ') 1 type cvs join (') join =

(  Testing variant "integer integer") =
ResetKernel
/iaf_neuron 2 Create ;
1 2 Connect
<< /source 1 dup cvgidcollection >> GetConnections 0 get
/target get 2 eq assert_or_die

(  Testing variant "integer integer double double") =
ResetKernel
/iaf_neuron 2 Create ;
1 2 2.0 3.0 Connect
<< /source 1 dup cvgidcollection >> GetConnections 0 get dup dup
/target get 2 eq assert_or_die
/weight get 2.0 eq assert_or_die
/delay get 3.0 eq assert_or_die

% We can run the tests for TokenArray, IntVectorDatum and
% GIDCollectionDatum in a loop using arrayload

  (Running Connect tests with argument type 'GIDCollection') =

  (  Testing variant "GIDCollection GIDCollection") =
  ResetKernel
  /a /iaf_neuron 3 Create def
  /b /iaf_neuron 3 Create def
  a b Connect
  << /source a >> GetConnections dup
  First /target get 4 eq assert_or_die
  Last /target get 6 eq assert_or_die

  (  Testing variant "GIDCollection GIDCollection literal") =
  ResetKernel
  /a /iaf_neuron 3 Create def
  /b /iaf_neuron 3 Create def
  a b /one_to_one Connect
  << /source a >> GetConnections dup
  First /target get 4 eq assert_or_die
  Last /target get 6 eq assert_or_die

  (  Testing variant "GIDCollection GIDCollection dict") =
  ResetKernel
  /a /iaf_neuron 3 Create def
  /b /iaf_neuron 3 Create def
  a b << /rule /one_to_one >> Connect
  << /source a >> GetConnections dup
  First /target get 4 eq assert_or_die
  Last /target get 6 eq assert_or_die

  (  Testing variant "GIDCollection GIDCollection empty_dict") =
  ResetKernel
  /a /iaf_neuron 3 Create def
  /b /iaf_neuron 3 Create def
  a b << >> Connect
  << /source a >> GetConnections dup
  First /target get 4 eq assert_or_die
  Last /target get 6 eq assert_or_die

  (  Testing variant "GIDCollection GIDCollection literal literal") =
  ResetKernel
  /a /iaf_neuron 3 Create def
  /b /iaf_neuron 3 Create def
  a b /one_to_one /stdp_synapse Connect
  << /source a >> GetConnections dup
  First /target get 4 eq assert_or_die
  Last /target get 6 eq assert_or_die

  (  Testing variant "GIDCollection GIDCollection dict literal") =
  ResetKernel
  /a /iaf_neuron 3 Create def
  /b /iaf_neuron 3 Create def
  a b << /rule /one_to_one >> /stdp_synapse Connect
  << /source a >> GetConnections dup
  First /target get 4 eq assert_or_die
  Last /target get 6 eq assert_or_die
  
  (  Testing variant "GIDCollection GIDCollection empty_dict literal") =
  ResetKernel
  /a /iaf_neuron 3 Create def
  /b /iaf_neuron 3 Create def
  a b << >> /stdp_synapse Connect
  << /source a >> GetConnections dup
  First /target get 4 eq assert_or_die
  Last /target get 6 eq assert_or_die
  
  (  Testing variant "GIDCollection GIDCollection literal dict") =
  ResetKernel
  /a /iaf_neuron 3 Create def
  /b /iaf_neuron 3 Create def
  a b /one_to_one << /model /stdp_synapse >> Connect
  << /source a >> GetConnections dup
  First /target get 4 eq assert_or_die
  Last /target get 6 eq assert_or_die
  
  (  Testing variant "GIDCollection GIDCollection literal empty_dict") =
  ResetKernel
  /a /iaf_neuron 3 Create def
  /b /iaf_neuron 3 Create def
  a b /one_to_one << >> Connect
  << /source a >> GetConnections dup
  First /target get 4 eq assert_or_die
  Last /target get 6 eq assert_or_die
  
  (  Testing variant "GIDCollection GIDCollection dict dict") =
  ResetKernel
  /a /iaf_neuron 3 Create def
  /b /iaf_neuron 3 Create def
  a b << /rule /one_to_one >> << /model /stdp_synapse >> Connect
  << /source a >> GetConnections dup
  First /target get 4 eq assert_or_die
  Last /target get 6 eq assert_or_die
  
  (  Testing variant "GIDCollection GIDCollection empty_dict dict") =
  ResetKernel
  /a /iaf_neuron 3 Create def
  /b /iaf_neuron 3 Create def
  a b << >> << /model /stdp_synapse >> Connect
  << /source a >> GetConnections dup
  First /target get 4 eq assert_or_die
  Last /target get 6 eq assert_or_die
  
  (  Testing variant "GIDCollection GIDCollection dict empty_dict") =
  ResetKernel
  /a /iaf_neuron 3 Create def
  /b /iaf_neuron 3 Create def
  a b << /rule /one_to_one >> << >> Connect
  << /source a >> GetConnections dup
  First /target get 4 eq assert_or_die
  Last /target get 6 eq assert_or_die
  
  (  Testing variant "GIDCollection GIDCollection empty_dict empty_dict") =
  ResetKernel
  /a /iaf_neuron 3 Create def
  /b /iaf_neuron 3 Create def
  a b << >> << >> Connect
  << /source a >> GetConnections dup
  First /target get 4 eq assert_or_die
  Last /target get 6 eq assert_or_die

<<<<<<< HEAD
% } forall
=======
} forall

(Running Connect tests with illegal combinations) =
ResetKernel

/n_connections 0 def
modeldict
{
  pop Create /node_a Set
  modeldict
  {
    pop Create /node_b Set

    % try to connect node_a and node_b
    {
      node_a node_b Connect
    } stopped not
    {  % if there is no error, check that a connection has been made
      {
        n_connections 1 add 
        0 GetStatus /num_connections get 
        eq
      } assert_or_die
      /n_connections n_connections 1 add def
    }
    {
      5 npop 
    } ifelse
  } forall

} forall
>>>>>>> 7d3c92fc
<|MERGE_RESOLUTION|>--- conflicted
+++ resolved
@@ -62,132 +62,126 @@
 /weight get 2.0 eq assert_or_die
 /delay get 3.0 eq assert_or_die
 
-% We can run the tests for TokenArray, IntVectorDatum and
-% GIDCollectionDatum in a loop using arrayload
-
-  (Running Connect tests with argument type 'GIDCollection') =
-
-  (  Testing variant "GIDCollection GIDCollection") =
-  ResetKernel
-  /a /iaf_neuron 3 Create def
-  /b /iaf_neuron 3 Create def
-  a b Connect
-  << /source a >> GetConnections dup
-  First /target get 4 eq assert_or_die
-  Last /target get 6 eq assert_or_die
-
-  (  Testing variant "GIDCollection GIDCollection literal") =
-  ResetKernel
-  /a /iaf_neuron 3 Create def
-  /b /iaf_neuron 3 Create def
-  a b /one_to_one Connect
-  << /source a >> GetConnections dup
-  First /target get 4 eq assert_or_die
-  Last /target get 6 eq assert_or_die
-
-  (  Testing variant "GIDCollection GIDCollection dict") =
-  ResetKernel
-  /a /iaf_neuron 3 Create def
-  /b /iaf_neuron 3 Create def
-  a b << /rule /one_to_one >> Connect
-  << /source a >> GetConnections dup
-  First /target get 4 eq assert_or_die
-  Last /target get 6 eq assert_or_die
-
-  (  Testing variant "GIDCollection GIDCollection empty_dict") =
-  ResetKernel
-  /a /iaf_neuron 3 Create def
-  /b /iaf_neuron 3 Create def
-  a b << >> Connect
-  << /source a >> GetConnections dup
-  First /target get 4 eq assert_or_die
-  Last /target get 6 eq assert_or_die
-
-  (  Testing variant "GIDCollection GIDCollection literal literal") =
-  ResetKernel
-  /a /iaf_neuron 3 Create def
-  /b /iaf_neuron 3 Create def
-  a b /one_to_one /stdp_synapse Connect
-  << /source a >> GetConnections dup
-  First /target get 4 eq assert_or_die
-  Last /target get 6 eq assert_or_die
-
-  (  Testing variant "GIDCollection GIDCollection dict literal") =
-  ResetKernel
-  /a /iaf_neuron 3 Create def
-  /b /iaf_neuron 3 Create def
-  a b << /rule /one_to_one >> /stdp_synapse Connect
-  << /source a >> GetConnections dup
-  First /target get 4 eq assert_or_die
-  Last /target get 6 eq assert_or_die
-  
-  (  Testing variant "GIDCollection GIDCollection empty_dict literal") =
-  ResetKernel
-  /a /iaf_neuron 3 Create def
-  /b /iaf_neuron 3 Create def
-  a b << >> /stdp_synapse Connect
-  << /source a >> GetConnections dup
-  First /target get 4 eq assert_or_die
-  Last /target get 6 eq assert_or_die
-  
-  (  Testing variant "GIDCollection GIDCollection literal dict") =
-  ResetKernel
-  /a /iaf_neuron 3 Create def
-  /b /iaf_neuron 3 Create def
-  a b /one_to_one << /model /stdp_synapse >> Connect
-  << /source a >> GetConnections dup
-  First /target get 4 eq assert_or_die
-  Last /target get 6 eq assert_or_die
-  
-  (  Testing variant "GIDCollection GIDCollection literal empty_dict") =
-  ResetKernel
-  /a /iaf_neuron 3 Create def
-  /b /iaf_neuron 3 Create def
-  a b /one_to_one << >> Connect
-  << /source a >> GetConnections dup
-  First /target get 4 eq assert_or_die
-  Last /target get 6 eq assert_or_die
-  
-  (  Testing variant "GIDCollection GIDCollection dict dict") =
-  ResetKernel
-  /a /iaf_neuron 3 Create def
-  /b /iaf_neuron 3 Create def
-  a b << /rule /one_to_one >> << /model /stdp_synapse >> Connect
-  << /source a >> GetConnections dup
-  First /target get 4 eq assert_or_die
-  Last /target get 6 eq assert_or_die
-  
-  (  Testing variant "GIDCollection GIDCollection empty_dict dict") =
-  ResetKernel
-  /a /iaf_neuron 3 Create def
-  /b /iaf_neuron 3 Create def
-  a b << >> << /model /stdp_synapse >> Connect
-  << /source a >> GetConnections dup
-  First /target get 4 eq assert_or_die
-  Last /target get 6 eq assert_or_die
-  
-  (  Testing variant "GIDCollection GIDCollection dict empty_dict") =
-  ResetKernel
-  /a /iaf_neuron 3 Create def
-  /b /iaf_neuron 3 Create def
-  a b << /rule /one_to_one >> << >> Connect
-  << /source a >> GetConnections dup
-  First /target get 4 eq assert_or_die
-  Last /target get 6 eq assert_or_die
-  
-  (  Testing variant "GIDCollection GIDCollection empty_dict empty_dict") =
-  ResetKernel
-  /a /iaf_neuron 3 Create def
-  /b /iaf_neuron 3 Create def
-  a b << >> << >> Connect
-  << /source a >> GetConnections dup
-  First /target get 4 eq assert_or_die
-  Last /target get 6 eq assert_or_die
-
-<<<<<<< HEAD
-% } forall
-=======
-} forall
+
+(Running Connect tests with argument type 'GIDCollection') =
+
+(  Testing variant "GIDCollection GIDCollection") =
+ResetKernel
+/a /iaf_neuron 3 Create def
+/b /iaf_neuron 3 Create def
+a b Connect
+<< /source a >> GetConnections dup
+First /target get 4 eq assert_or_die
+Last /target get 6 eq assert_or_die
+
+(  Testing variant "GIDCollection GIDCollection literal") =
+ResetKernel
+/a /iaf_neuron 3 Create def
+/b /iaf_neuron 3 Create def
+a b /one_to_one Connect
+<< /source a >> GetConnections dup
+First /target get 4 eq assert_or_die
+Last /target get 6 eq assert_or_die
+
+(  Testing variant "GIDCollection GIDCollection dict") =
+ResetKernel
+/a /iaf_neuron 3 Create def
+/b /iaf_neuron 3 Create def
+a b << /rule /one_to_one >> Connect
+<< /source a >> GetConnections dup
+First /target get 4 eq assert_or_die
+Last /target get 6 eq assert_or_die
+
+(  Testing variant "GIDCollection GIDCollection empty_dict") =
+ResetKernel
+/a /iaf_neuron 3 Create def
+/b /iaf_neuron 3 Create def
+a b << >> Connect
+<< /source a >> GetConnections dup
+First /target get 4 eq assert_or_die
+Last /target get 6 eq assert_or_die
+
+(  Testing variant "GIDCollection GIDCollection literal literal") =
+ResetKernel
+/a /iaf_neuron 3 Create def
+/b /iaf_neuron 3 Create def
+a b /one_to_one /stdp_synapse Connect
+<< /source a >> GetConnections dup
+First /target get 4 eq assert_or_die
+Last /target get 6 eq assert_or_die
+
+(  Testing variant "GIDCollection GIDCollection dict literal") =
+ResetKernel
+/a /iaf_neuron 3 Create def
+/b /iaf_neuron 3 Create def
+a b << /rule /one_to_one >> /stdp_synapse Connect
+<< /source a >> GetConnections dup
+First /target get 4 eq assert_or_die
+Last /target get 6 eq assert_or_die
+
+(  Testing variant "GIDCollection GIDCollection empty_dict literal") =
+ResetKernel
+/a /iaf_neuron 3 Create def
+/b /iaf_neuron 3 Create def
+a b << >> /stdp_synapse Connect
+<< /source a >> GetConnections dup
+First /target get 4 eq assert_or_die
+Last /target get 6 eq assert_or_die
+
+(  Testing variant "GIDCollection GIDCollection literal dict") =
+ResetKernel
+/a /iaf_neuron 3 Create def
+/b /iaf_neuron 3 Create def
+a b /one_to_one << /model /stdp_synapse >> Connect
+<< /source a >> GetConnections dup
+First /target get 4 eq assert_or_die
+Last /target get 6 eq assert_or_die
+
+(  Testing variant "GIDCollection GIDCollection literal empty_dict") =
+ResetKernel
+/a /iaf_neuron 3 Create def
+/b /iaf_neuron 3 Create def
+a b /one_to_one << >> Connect
+<< /source a >> GetConnections dup
+First /target get 4 eq assert_or_die
+Last /target get 6 eq assert_or_die
+
+(  Testing variant "GIDCollection GIDCollection dict dict") =
+ResetKernel
+/a /iaf_neuron 3 Create def
+/b /iaf_neuron 3 Create def
+a b << /rule /one_to_one >> << /model /stdp_synapse >> Connect
+<< /source a >> GetConnections dup
+First /target get 4 eq assert_or_die
+Last /target get 6 eq assert_or_die
+
+(  Testing variant "GIDCollection GIDCollection empty_dict dict") =
+ResetKernel
+/a /iaf_neuron 3 Create def
+/b /iaf_neuron 3 Create def
+a b << >> << /model /stdp_synapse >> Connect
+<< /source a >> GetConnections dup
+First /target get 4 eq assert_or_die
+Last /target get 6 eq assert_or_die
+
+(  Testing variant "GIDCollection GIDCollection dict empty_dict") =
+ResetKernel
+/a /iaf_neuron 3 Create def
+/b /iaf_neuron 3 Create def
+a b << /rule /one_to_one >> << >> Connect
+<< /source a >> GetConnections dup
+First /target get 4 eq assert_or_die
+Last /target get 6 eq assert_or_die
+
+(  Testing variant "GIDCollection GIDCollection empty_dict empty_dict") =
+ResetKernel
+/a /iaf_neuron 3 Create def
+/b /iaf_neuron 3 Create def
+a b << >> << >> Connect
+<< /source a >> GetConnections dup
+First /target get 4 eq assert_or_die
+Last /target get 6 eq assert_or_die
+
 
 (Running Connect tests with illegal combinations) =
 ResetKernel
@@ -207,7 +201,7 @@
     {  % if there is no error, check that a connection has been made
       {
         n_connections 1 add 
-        0 GetStatus /num_connections get 
+        GetKernelStatus /num_connections get 
         eq
       } assert_or_die
       /n_connections n_connections 1 add def
@@ -217,5 +211,4 @@
     } ifelse
   } forall
 
-} forall
->>>>>>> 7d3c92fc
+} forall