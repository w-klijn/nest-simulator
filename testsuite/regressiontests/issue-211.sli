/*
 *  issue-211.sli
 *
 *  This file is part of NEST.
 *
 *  Copyright (C) 2004 The NEST Initiative
 *
 *  NEST is free software: you can redistribute it and/or modify
 *  it under the terms of the GNU General Public License as published by
 *  the Free Software Foundation, either version 2 of the License, or
 *  (at your option) any later version.
 *
 *  NEST is distributed in the hope that it will be useful,
 *  but WITHOUT ANY WARRANTY; without even the implied warranty of
 *  MERCHANTABILITY or FITNESS FOR A PARTICULAR PURPOSE.  See the
 *  GNU General Public License for more details.
 *
 *  You should have received a copy of the GNU General Public License
 *  along with NEST.  If not, see <http://www.gnu.org/licenses/>.
 *
 */


 /* BeginDocumentation
Name: testsuite::test_threaded_neuron_device_connections - test for correct creation of neuron-neuron, neuron-device, device-neuron and device-device connections using multiple threads

Synopsis: (test_threaded_neuron_device_connections) run -> dies if assertion fails

Description:
this script creates connections between neurons and devices and checks whether the actually created connections coincide with the expected connections

Author: Jakob Jordan
FirstVersion: January 2016
SeeAlso:
*/

(unittest) run
/unittest using

skip_if_not_threaded

M_ERROR setverbosity

ResetKernel
<< /total_num_virtual_procs 2 >> SetKernelStatus

% create nodes
/n1 /iaf_psc_delta Create def
/n2 /iaf_psc_delta Create def
/n3 /iaf_psc_delta Create def
/d4 /spike_detector Create def
/g5 /spike_generator Create def
/v6 /volume_transmitter Create def
/stdp_dopamine_synapse << /vt v6 0 get >> SetDefaults

% neuron-neuron
n1 n3 Connect
n2 n3 Connect
n2 n1 Connect
n3 n1 Connect
n2 n1 << >> << /weight 1. >> Connect

% neuron-device
n1 d4 Connect
n1 n3 Connect
n2 d4 Connect
n3 d4 Connect
n2 d4 << >> << /weight 1. >> Connect

% device-neuron
g5 n2 Connect
g5 n3 Connect
g5 n1 Connect
g5 n1 Connect
g5 n3 << >> << /weight 1. >> Connect

% device-device
<<<<<<< HEAD
g5 d4 Connect
g5 d4 Connect
g5 d4 << >> << /weight 1. >> Connect
=======
[g5] [d4] /one_to_one Connect
[g5 g5] [d4] Connect
g5 d4 << /weight 1. >> Connect
>>>>>>> df724797

% neuron-globally receiving device (volume transmitter)
n1 v6 Connect
n2 v6 Connect

/conn << >> GetConnections def
% expected connections with expected threads
/target_conn <[1 3 1] [2 3 1] [2 1 1] [3 1 1] [2 1 1] % neuron-neuron
              [1 4 1] [1 3 1] [2 4 0] [3 4 1] [2 4 0] % neuron-device
              [5 2 0] [5 3 1] [5 1 1] [5 1 1] [5 3 1] % device-neuron
              [5 4 0] [5 4 0] [5 4 0] [5 4 0]         % device-device
              [1 6 0] [1 6 1] [2 6 0] [2 6 1]> def    % neuron-globally receiving device

conn {
  target_conn exch cva [[1 2 3]] Part MemberQ assert
} forall
conn length_a target_conn length_a eq assert<|MERGE_RESOLUTION|>--- conflicted
+++ resolved
@@ -75,15 +75,10 @@
 g5 n3 << >> << /weight 1. >> Connect
 
 % device-device
-<<<<<<< HEAD
+g5 d4 Connect
 g5 d4 Connect
 g5 d4 Connect
 g5 d4 << >> << /weight 1. >> Connect
-=======
-[g5] [d4] /one_to_one Connect
-[g5 g5] [d4] Connect
-g5 d4 << /weight 1. >> Connect
->>>>>>> df724797
 
 % neuron-globally receiving device (volume transmitter)
 n1 v6 Connect
