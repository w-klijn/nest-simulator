# -*- coding: utf-8 -*-
#
# conf.py
#
# This file is part of NEST.
#
# Copyright (C) 2004 The NEST Initiative
#
# NEST is free software: you can redistribute it and/or modify
# it under the terms of the GNU General Public License as published by
# the Free Software Foundation, either version 2 of the License, or
# (at your option) any later version.
#
# NEST is distributed in the hope that it will be useful,
# but WITHOUT ANY WARRANTY; without even the implied warranty of
# MERCHANTABILITY or FITNESS FOR A PARTICULAR PURPOSE.  See the
# GNU General Public License for more details.
#
# You should have received a copy of the GNU General Public License
# along with NEST.  If not, see <http://www.gnu.org/licenses/>.

"""
Readthedocs configuration file
------------------------------

Use:
sphinx-build -c ../extras/help_generator -b html . _build/html

"""

import sys
import os


import pip

# pip.main(['install', 'Sphinx==1.5.6'])
# pip.main(['install', 'sphinx-gallery'])

# import sphinx_gallery
import subprocess

# import shlex
# import recommonmark

from recommonmark.parser import CommonMarkParser
from recommonmark.transform import AutoStructify
from subprocess import check_output, CalledProcessError
from mock import Mock as MagicMock

# If extensions (or modules to document with autodoc) are in another directory,
# add these directories to sys.path here. If the directory is relative to the
# documentation root, use os.path.abspath to make it absolute, like shown here.
sys.path.insert(0, os.path.abspath('./..'))
sys.path.insert(0, os.path.abspath('./../topology'))
sys.path.insert(0, os.path.abspath('./../pynest/nest'))

source_suffix = ['.rst', '.md']
source_parsers = {
    '.md': CommonMarkParser
}

# -- Checking for pandoc --------------------------------------------------

try:
    print(check_output(['pandoc', '--version']))
except CalledProcessError:
    print("No pandoc on %s" % os.environ['PATH'])


for dirpath, dirnames, files in os.walk(os.path.dirname(__file__)):
    for f in files:
        if f.endswith('.md'):
            ff = os.path.join(dirpath, f)
            print(ff)
            fb = os.path.basename(f)[:-3]
            print(fb)
            fo = fb + ".rst"
            args = ['pandoc', ff, '-o', fo]
            # check_output(args)
            # check_output(args)

# -- General configuration ------------------------------------------------


# import errors on libraries that depend on C modules
<<<<<<< HEAD
# http://blog.rtwilson.com/
# how-to-make-your-sphinx-documentation-compile-with-readthedocs-when-youre
# -using-numpy-and-scipy/
=======
# http://blog.rtwilson.com/how-to-make-your-sphinx-documentation-
# compile-with-readthedocs-when-youre-using-numpy-and-scipy/

>>>>>>> dc242e05

class Mock(MagicMock):
    @classmethod
    def __getattr__(cls, name):
            return MagicMock()


MOCK_MODULES = ['numpy', 'scipy', 'matplotlib', 'matplotlib.pyplot', 'pandas']
sys.modules.update((mod_name, Mock()) for mod_name in MOCK_MODULES)

# If your documentation needs a minimal Sphinx version, state it here.
#
# needs_sphinx = '1.0'

# Add any Sphinx extension module names here, as strings. They can be
# extensions coming with Sphinx (named 'sphinx.ext.*') or your custom
# ones.
# extensions = [
#    'sphinx.ext.autodoc',
#    'sphinx.ext.napoleon',
#    'sphinx.ext.autosummary',
#    'sphinx.ext.doctest',
#    'sphinx.ext.intersphinx',
#    'sphinx.ext.todo',
#    'sphinx.ext.coverage',
#    'sphinx.ext.mathjax',
#    'sphinx_gallery.gen_gallery',
# ]

extensions = [
    'sphinx.ext.autodoc',
    'sphinx.ext.napoleon',
    'sphinx.ext.autosummary',
    'sphinx.ext.doctest',
    'sphinx.ext.intersphinx',
    'sphinx.ext.todo',
    'sphinx.ext.coverage',
    'sphinx.ext.mathjax',
    'breathe',
]

breathe_projects = {"EXTRACT_MODELS": "./xml/"}

breathe_default_project = "EXTRACT_MODELS"
# sphinx_gallery_conf = {
#    'doc_module': ('sphinx_gallery', 'numpy'),
#    # path to your examples scripts
#    'examples_dirs': '../pynest/examples',
#    # path where to save gallery generated examples
#    'gallery_dirs': 'auto_examples',
#    'backreferences_dir': False
# }

<<<<<<< HEAD

mathjax_path = \
    "https://cdnjs.cloudflare.com/ajax/libs/mathjax/2.7.4/MathJax" \
    ".js?config=TeX" \
    "-AMS-MML_HTMLorMML"
=======
subprocess.call('doxygen', shell=True)

mathjax_path = \
    "https://cdnjs.cloudflare.com/ajax/libs/mathjax/2.7.4/MathJax" \
              ".js?config=TeX" \
              "-AMS-MML_HTMLorMML"
>>>>>>> dc242e05


# Add any paths that contain templates here, relative to this directory.
templates_path = ['_templates']

# The suffix(es) of source filenames.
# You can specify multiple suffix as a list of string:
#
# source_suffix = ['.rst', '.md']
# source_suffix = '.rst'

# The master toctree document.
master_doc = 'contents'

# General information about the project.
project = u'NEST simulator user documentation'
copyright = u'2004, nest-simulator'
author = u'nest-simulator'


# The version info for the project you're documenting, acts as replacement for
# |version| and |release|, also used in various other places throughout the
# built documents.
#
# The short X.Y version.
version = '1.0.0'
# The full version, including alpha/beta/rc tagss
release = '1.0.0'
# The language for content autogenerated by Sphinx. Refer to documentation
# for a list of supported languages.
#
# This is also used if you do content translation via gettext catalogs.
# Usually you set "language" from the command line for these cases.
language = None

# List of patterns, relative to source directory, that match files and
# directories to ignore when looking for source files.
# This patterns also effect to html_static_path and html_extra_path
exclude_patterns = ['_build', 'Thumbs.db', '.DS_Store', 'conngen',
                    'nest_by_example', 'README.md']

# The name of the Pygments (syntax highlighting) style to use.
pygments_style = 'manni'

# If true, `todo` and `todoList` produce output, else they produce nothing.
todo_include_todos = False

# add numbered figure link
numfig = True

# -- Options for HTML output ----------------------------------------------

# The theme to use for HTML and HTML Help pages.  See the documentation for
# a list of builtin themes.
#
html_theme = 'sphinx_rtd_theme'

# Theme options are theme-specific and customize the look and feel of a theme
# further.  For a list of options available for each theme, see the
# documentation.
#
# html_theme_options = {}

# Add any paths that contain custom static files (such as style sheets) here,
# relative to this directory. They are copied after the builtin static files,
# so a file named "default.css" will overwrite the builtin "default.css".
html_static_path = ['_static']

# -- Options for HTMLHelp output ------------------------------------------

# Output file base name for HTML help builder.
htmlhelp_basename = 'NESTsimulatordoc'

html_show_sphinx = False
html_show_copyright = False

# This way works for ReadTheDocs
# With this local 'make html' is broken!
github_doc_root = ''

intersphinx_mapping = {'https://docs.python.org/': None}


def setup(app):
    # app.add_stylesheet('css/my_styles.css')
    app.add_stylesheet('css/custom.css')
    app.add_stylesheet('css/pygments.css')
    app.add_javascript("js/custom.js")
    app.add_config_value('recommonmark_config', {
            'auto_toc_tree_section': 'Contents',
            'enable_inline_math': True,
            'enable_auto_doc_ref': True,
            'enable_eval_rst': True
            }, True)
    app.add_transform(AutoStructify)


# -- Options for LaTeX output ---------------------------------------------

latex_elements = {
    # The paper size ('letterpaper' or 'a4paper').
    #
    # 'papersize': 'letterpaper',

    # The font size ('10pt', '11pt' or '12pt').
    #
    # 'pointsize': '10pt',

    # Additional stuff for the LaTeX preamble.
    #
    # 'preamble': '',

    # Latex figure (float) alignment
    #
    # 'figure_align': 'htbp',
}

# Grouping the document tree into LaTeX files. List of tuples
# (source start file, target name, title,
#  author, documentclass [howto, manual, or own class]).
latex_documents = [
    (master_doc, 'NESTsimulator.tex', u'NEST simulator Documentation',
     u'steffengraber', 'manual'),
]


# -- Options for manual page output ---------------------------------------

# One entry per manual page. List of tuples
# (source start file, name, description, authors, manual section).
man_pages = [
    (master_doc, 'nestsimulator', u'NEST simulator Documentation',
     [author], 1)
]


# -- Options for Texinfo output -------------------------------------------

# Grouping the document tree into Texinfo files. List of tuples
# (source start file, target name, title, author,
#  dir menu entry, description, category)
texinfo_documents = [
    (master_doc, 'NESTsimulator', u'NEST simulator Documentation',
     author, 'NESTsimulator', 'One line description of project.',
     'Miscellaneous'),
]

# -- Options for readthedocs ----------------------------------------------
# on_rtd = os.environ.get('READTHEDOCS') == 'True'
# if on_rtd:
#    html_theme = 'alabaster'
# else:
#    html_theme = 'nat'<|MERGE_RESOLUTION|>--- conflicted
+++ resolved
@@ -84,15 +84,9 @@
 
 
 # import errors on libraries that depend on C modules
-<<<<<<< HEAD
-# http://blog.rtwilson.com/
-# how-to-make-your-sphinx-documentation-compile-with-readthedocs-when-youre
-# -using-numpy-and-scipy/
-=======
 # http://blog.rtwilson.com/how-to-make-your-sphinx-documentation-
 # compile-with-readthedocs-when-youre-using-numpy-and-scipy/
 
->>>>>>> dc242e05
 
 class Mock(MagicMock):
     @classmethod
@@ -146,20 +140,12 @@
 #    'backreferences_dir': False
 # }
 
-<<<<<<< HEAD
-
-mathjax_path = \
-    "https://cdnjs.cloudflare.com/ajax/libs/mathjax/2.7.4/MathJax" \
-    ".js?config=TeX" \
-    "-AMS-MML_HTMLorMML"
-=======
 subprocess.call('doxygen', shell=True)
 
 mathjax_path = \
     "https://cdnjs.cloudflare.com/ajax/libs/mathjax/2.7.4/MathJax" \
               ".js?config=TeX" \
               "-AMS-MML_HTMLorMML"
->>>>>>> dc242e05
 
 
 # Add any paths that contain templates here, relative to this directory.
