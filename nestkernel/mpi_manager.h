--- conflicted
+++ resolved
@@ -165,14 +165,11 @@
   void communicate_Allreduce_sum_in_place( std::vector< int >& buffer );
   void communicate_Allreduce_sum( std::vector< double >& send_buffer,
     std::vector< double >& recv_buffer );
-<<<<<<< HEAD
 
   /*
    * Maximum across all ranks
    */
   void communicate_Allreduce_max_in_place( std::vector< size_t >& buffer );
-=======
->>>>>>> 1fd378f8
 
   /**
    * Collect GIDs for all nodes in a given node list across processes.
