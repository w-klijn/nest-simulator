/*
 *  connection_manager.cpp
 *
 *  This file is part of NEST.
 *
 *  Copyright (C) 2004 The NEST Initiative
 *
 *  NEST is free software: you can redistribute it and/or modify
 *  it under the terms of the GNU General Public License as published by
 *  the Free Software Foundation, either version 2 of the License, or
 *  (at your option) any later version.
 *
 *  NEST is distributed in the hope that it will be useful,
 *  but WITHOUT ANY WARRANTY; without even the implied warranty of
 *  MERCHANTABILITY or FITNESS FOR A PARTICULAR PURPOSE.  See the
 *  GNU General Public License for more details.
 *
 *  You should have received a copy of the GNU General Public License
 *  along with NEST.  If not, see <http://www.gnu.org/licenses/>.
 *
 */

#include "connection_manager.h"

// Generated includes:
#include "config.h"

// C++ includes:
#include <cassert>
#include <cmath>
#include <set>
#include <algorithm>
#include <vector>

// Includes from libnestutil:
#include "compose.hpp"
#include "logging.h"

// Includes from nestkernel:
#include "conn_builder.h"
#include "conn_builder_factory.h"
#include "connection_label.h"
#include "connector_base.h"
#include "connector_model.h"
#include "delay_checker.h"
#include "event_impl.h"
#include "exceptions.h"
#include "kernel_manager.h"
#include "mpi_manager_impl.h"
#include "nest_names.h"
#include "node.h"
#include "nodelist.h"
#include "subnet.h"
#include "target_table_devices_impl.h"
#include "vp_manager_impl.h"

// Includes from sli:
#include "dictutils.h"
#include "sliexceptions.h"
#include "token.h"
#include "tokenutils.h"

nest::ConnectionManager::ConnectionManager()
  : connruledict_( new Dictionary() )
  , connbuilder_factories_()
  , min_delay_( 1 )
  , max_delay_( 1 )
  , keep_source_table_( true )
  , have_connections_changed_( true )
  , sort_connections_by_source_( true )
{
}

nest::ConnectionManager::~ConnectionManager()
{
  // Memory leak on purpose!
  // The ConnectionManager is deleted, when the network is deleted, and
  // this happens only, when main() is finished and we give the allocated memory
  // back to the system anyway. Hence, why bother cleaning up our highly
  // scattered connection infrastructure? They do not have any open files, which
  // need to be closed or similar.
  // source_table_.finalize();
  // delete_connections_5g_();
}

void
nest::ConnectionManager::initialize()
{
  const thread num_threads = kernel().vp_manager.get_num_threads();
  connections_5g_.resize( num_threads, NULL );
  secondary_recv_buffer_pos_.resize( num_threads, NULL );

#pragma omp parallel
  {
    const thread tid = kernel().vp_manager.get_thread_id();
    connections_5g_[ tid ] = new std::vector< ConnectorBase* >( kernel().model_manager.get_num_synapse_prototypes() );
    secondary_recv_buffer_pos_[ tid ] =
      new std::vector< std::vector< size_t >* >();
  } // of omp parallel

  source_table_.initialize();
  target_table_.initialize();
  target_table_devices_.initialize();

  std::vector< DelayChecker > tmp2( kernel().vp_manager.get_num_threads() );
  delay_checkers_.swap( tmp2 );

  std::vector< std::vector< size_t > > tmp3(
    kernel().vp_manager.get_num_threads(), std::vector< size_t >() );
  vv_num_connections_.swap( tmp3 );

  // The following line is executed by all processes, no need to communicate
  // this change in delays.
  min_delay_ = max_delay_ = 1;
}

void
nest::ConnectionManager::finalize()
{
  source_table_.finalize();
  target_table_.finalize();
  target_table_devices_.finalize();
  delete_connections_5g_();
  for ( std::vector< std::vector< std::vector< size_t >* >* >::iterator it =
          secondary_recv_buffer_pos_.begin();
        it != secondary_recv_buffer_pos_.end();
        ++it )
  {
    for (
      std::vector< std::vector< size_t >* >::iterator iit = ( *it )->begin();
      iit != ( *it )->end();
      ++iit )
    {
      delete *iit;
    }
    delete *it;
  }
}

void
nest::ConnectionManager::set_status( const DictionaryDatum& d )
{
  for ( size_t i = 0; i < delay_checkers_.size(); ++i )
  {
    delay_checkers_[ i ].set_status( d );
  }

  updateValue< bool >( d, "keep_source_table", keep_source_table_ );
  if ( not keep_source_table_
    && kernel().sp_manager.is_structural_plasticity_enabled() )
  {
    throw KernelException(
      "Structural plasticity can not be enabled if source table is not kept." );
  }

  updateValue< bool >( d, "sort_connections_by_source", sort_connections_by_source_ );
}

nest::DelayChecker&
nest::ConnectionManager::get_delay_checker()
{
  return delay_checkers_[ kernel().vp_manager.get_thread_id() ];
}

void
nest::ConnectionManager::get_status( DictionaryDatum& d )
{
  update_delay_extrema_();
  def< double >(
    d, names::min_delay, Time( Time::step( min_delay_ ) ).get_ms() );
  def< double >(
    d, names::max_delay, Time( Time::step( max_delay_ ) ).get_ms() );

  size_t n = get_num_connections();
<<<<<<< HEAD
  def< long >( d, "num_connections", n );
  def< bool >( d, "keep_source_table", keep_source_table_ );
  def< bool >( d, "sort_connections_by_source", sort_connections_by_source_ );
=======
  def< long >( d, names::num_connections, n );
>>>>>>> 04726d94
}

DictionaryDatum nest::ConnectionManager::get_synapse_status(
  const index source_gid,
  const index target_gid,
  const thread tid,
  const synindex syn_id,
  const port p ) const // TODO@5g: rename port -> lcid?
{
  kernel().model_manager.assert_valid_syn_id( syn_id );

  DictionaryDatum dict( new Dictionary );
<<<<<<< HEAD
  ( *dict )[ names::source ] = source_gid;
=======
  validate_pointer( connections_[ tid ].get( gid ) )
    ->get_synapse_status( syn_id, dict, p, tid );
  ( *dict )[ names::source ] = gid;
>>>>>>> 04726d94
  ( *dict )[ names::synapse_model ] = LiteralDatum(
    kernel().model_manager.get_synapse_prototype( syn_id ).get_name() );

  const Node* source = kernel().node_manager.get_node( source_gid, tid );
  const Node* target = kernel().node_manager.get_node( target_gid, tid );

  if ( source->has_proxies() and target->has_proxies() and ( *connections_5g_[ tid ] )[ syn_id ] != NULL )
  {
    ( *connections_5g_[ tid ] )[ syn_id ]->get_synapse_status( syn_id, dict, p );
  }
  else if ( source->has_proxies() and not target->has_proxies() )
  {
    target_table_devices_.get_synapse_status_to_device(
      tid, source_gid, syn_id, dict, p );
  }
  else if ( not source->has_proxies() )
  {
    const index ldid = source->get_local_device_id();
    target_table_devices_.get_synapse_status_from_device(
      tid, ldid, syn_id, dict, p );
  }
  else
  {
    assert( false );
  }

  return dict;
}

void
nest::ConnectionManager::set_synapse_status( const index source_gid,
  const index target_gid,
  const thread tid,
  const synindex syn_id,
  const port p,
  const DictionaryDatum& dict )
{
  kernel().model_manager.assert_valid_syn_id( syn_id );

  const Node* source = kernel().node_manager.get_node( source_gid, tid );
  const Node* target = kernel().node_manager.get_node( target_gid, tid );

  try
  {
    if ( source->has_proxies() and target->has_proxies() and ( *connections_5g_[ tid ] )[ syn_id ] != NULL )
    {
      ( *connections_5g_[ tid ] )[ syn_id ]->set_synapse_status( syn_id,
        kernel().model_manager.get_synapse_prototype( syn_id, tid ),
        dict,
        p );
    }
    else if ( source->has_proxies() and not target->has_proxies() )
    {
      target_table_devices_.set_synapse_status_to_device( tid,
        source_gid,
        syn_id,
        kernel().model_manager.get_synapse_prototype( syn_id, tid ),
        dict,
        p );
    }
    else if ( not source->has_proxies() )
    {
      const index ldid = source->get_local_device_id();
      target_table_devices_.set_synapse_status_from_device( tid,
        ldid,
        syn_id,
        kernel().model_manager.get_synapse_prototype( syn_id, tid ),
        dict,
        p );
    }
    else
    {
      assert( false );
    }
  }
  catch ( BadProperty& e )
  {
    throw BadProperty( String::compose(
      "Setting status of '%1' connecting from GID %2 to GID %3 via port %4: %5",
      kernel().model_manager.get_synapse_prototype( syn_id, tid ).get_name(),
      source_gid,
      target_gid,
      p,
      e.message() ) );
  }
}

void
nest::ConnectionManager::delete_connections_5g_()
{
  for ( std::vector< std::vector< ConnectorBase* >* >::iterator it = connections_5g_.begin();
        it != connections_5g_.end();
        ++it )
  {
    for ( std::vector< ConnectorBase* >::iterator iit =  ( *it )->begin();
          iit != ( *it )->end();
          ++iit )
      {
        delete *iit;
      }
    delete *it;
  }
  connections_5g_.clear();
}

const nest::Time
nest::ConnectionManager::get_min_delay_time_() const
{
  Time min_delay = Time::pos_inf();

  std::vector< DelayChecker >::const_iterator it;
  for ( it = delay_checkers_.begin(); it != delay_checkers_.end(); ++it )
  {
    min_delay = std::min( min_delay, it->get_min_delay() );
  }

  return min_delay;
}

const nest::Time
nest::ConnectionManager::get_max_delay_time_() const
{
  Time max_delay = Time::get_resolution();

  std::vector< DelayChecker >::const_iterator it;
  for ( it = delay_checkers_.begin(); it != delay_checkers_.end(); ++it )
  {
    max_delay = std::max( max_delay, it->get_max_delay() );
  }

  return max_delay;
}

bool
nest::ConnectionManager::get_user_set_delay_extrema() const
{
  bool user_set_delay_extrema = false;

  std::vector< DelayChecker >::const_iterator it;
  for ( it = delay_checkers_.begin(); it != delay_checkers_.end(); ++it )
  {
    user_set_delay_extrema |= it->get_user_set_delay_extrema();
  }

  return user_set_delay_extrema;
}

nest::ConnBuilder*
nest::ConnectionManager::get_conn_builder( const std::string& name,
  const GIDCollection& sources,
  const GIDCollection& targets,
  const DictionaryDatum& conn_spec,
  const DictionaryDatum& syn_spec )
{
  const size_t rule_id = connruledict_->lookup( name );
  return connbuilder_factories_.at( rule_id )->create(
    sources, targets, conn_spec, syn_spec );
}

void
nest::ConnectionManager::calibrate( const TimeConverter& tc )
{
  for ( thread tid = 0; tid < kernel().vp_manager.get_num_threads(); ++tid )
  {
    delay_checkers_[ tid ].calibrate( tc );
  }
}

void
nest::ConnectionManager::connect( const GIDCollection& sources,
  const GIDCollection& targets,
  const DictionaryDatum& conn_spec,
  const DictionaryDatum& syn_spec )
{
  have_connections_changed_ = true;

  conn_spec->clear_access_flags();
  syn_spec->clear_access_flags();

  if ( not conn_spec->known( names::rule ) )
  {
    throw BadProperty( "Connectivity spec must contain connectivity rule." );
  }
  const Name rule_name =
    static_cast< const std::string >( ( *conn_spec )[ names::rule ] );

  if ( not connruledict_->known( rule_name ) )
  {
    throw BadProperty(
      String::compose( "Unknown connectivity rule: %1", rule_name ) );
  }
  const long rule_id = ( *connruledict_ )[ rule_name ];

  ConnBuilder* cb = connbuilder_factories_.at( rule_id )->create(
    sources, targets, conn_spec, syn_spec );
  assert( cb != 0 );

  // at this point, all entries in conn_spec and syn_spec have been checked
  ALL_ENTRIES_ACCESSED(
    *conn_spec, "Connect", "Unread dictionary entries in conn_spec: " );
  ALL_ENTRIES_ACCESSED(
    *syn_spec, "Connect", "Unread dictionary entries in syn_spec: " );

  cb->connect();
  delete cb;
}

void
nest::ConnectionManager::update_delay_extrema_()
{
  min_delay_ = get_min_delay_time_().get_steps();
  max_delay_ = get_max_delay_time_().get_steps();

  if ( not get_user_set_delay_extrema() )
  {
    // If no min/max_delay is set explicitly (SetKernelStatus), then the default
    // delay used by the SPBuilders have to be respected for the min/max_delay.
    min_delay_ =
      std::min( min_delay_, kernel().sp_manager.builder_min_delay() );
    max_delay_ =
      std::max( max_delay_, kernel().sp_manager.builder_max_delay() );
  }

  if ( kernel().mpi_manager.get_num_processes() > 1 )
  {
    std::vector< delay > min_delays( kernel().mpi_manager.get_num_processes() );
    min_delays[ kernel().mpi_manager.get_rank() ] = min_delay_;
    kernel().mpi_manager.communicate( min_delays );
    min_delay_ = *std::min_element( min_delays.begin(), min_delays.end() );

    std::vector< delay > max_delays( kernel().mpi_manager.get_num_processes() );
    max_delays[ kernel().mpi_manager.get_rank() ] = max_delay_;
    kernel().mpi_manager.communicate( max_delays );
    max_delay_ = *std::max_element( max_delays.begin(), max_delays.end() );
  }

  if ( min_delay_ == Time::pos_inf().get_steps() )
  {
    min_delay_ = Time::get_resolution().get_steps();
  }
}

// gid node thread syn_id delay weight
void
nest::ConnectionManager::connect( const index sgid,
  Node* target,
  thread target_thread,
  const synindex syn_id,
  const double d,
  const double w )
{
  kernel().model_manager.assert_valid_syn_id( syn_id );

  have_connections_changed_ = true;

  Node* const source = kernel().node_manager.get_node( sgid, target_thread );
  const thread tid = kernel().vp_manager.get_thread_id();

  // normal nodes and devices with proxies -> normal nodes and devices with
  // proxies
  if ( source->has_proxies() && target->has_proxies() )
  {
    connect_( *source, *target, sgid, target_thread, syn_id, d, w );
  }
  // normal nodes and devices with proxies -> normal devices
  else if ( source->has_proxies() && not target->has_proxies() and target->local_receiver() )
  {
    if ( source->is_proxy() || source->get_thread() != tid )
    {
      return;
    }

<<<<<<< HEAD
    connect_to_device_( *source, *target, sgid, target_thread, syn_id, d, w );
  }
  // normal devices -> normal nodes and devices with proxies
  else if ( not source->has_proxies() && target->has_proxies() )
  {
    connect_from_device_( *source, *target, sgid, target_thread, syn_id, d, w );
  }
  // normal devices -> normal devices
  else if ( not source->has_proxies() && not target->has_proxies() )
  {
    // create connection only on suggested thread of target
    target_thread = kernel().vp_manager.vp_to_thread(
      kernel().vp_manager.suggest_vp( target->get_gid() ) );
    if ( target_thread == tid )
=======
    if ( target->one_node_per_process() )
    {
      // connection to music proxy or similar device with one node per process.
      connect_( *source, *target, sgid, target_thread, syn, d, w );
      return;
    }

    // make sure connections are only created on the thread of the device
    if ( ( source->get_thread() != target_thread )
      && ( source->has_proxies() ) )
    {
      return;
    }

    if ( source->has_proxies() ) // normal neuron->device connection
>>>>>>> 04726d94
    {
      connect_from_device_( *source, *target, sgid, target_thread, syn_id, d, w );
    }
  }
  // globally receiving devices
  // e.g., volume transmitter
  else if ( not target->has_proxies() && not target->local_receiver() )
  {
    // we do not allow to connect a device to a global receiver at the moment
    if ( not source->has_proxies() )
    {
      throw IllegalConnection( "The models " + target->get_name() + " and "
        + source->get_name() + " cannot be connected." );
    }
    target = kernel().node_manager.get_node( target->get_gid(), tid );
    connect_( *source, *target, sgid, tid, syn_id, d, w );
  }
  else
  {
    assert( false );
  }
}

// gid node thread syn_id dict delay weight
void
nest::ConnectionManager::connect( const index sgid,
  Node* target,
  thread target_thread,
  const synindex syn_id,
  const DictionaryDatum& params,
  const double d,
  const double w )
{
  kernel().model_manager.assert_valid_syn_id( syn_id );

  have_connections_changed_ = true;

  Node* const source = kernel().node_manager.get_node( sgid, target_thread );

  // normal nodes and devices with proxies -> normal nodes and devices with
  // proxies
  if ( source->has_proxies() && target->has_proxies() )
  {
    connect_( *source, *target, sgid, target_thread, syn_id, params, d, w );
  }
  // normal nodes and devices with proxies -> normal devices
  else if ( source->has_proxies() && not target->has_proxies() and target->local_receiver() )
  {
    // make sure source is on this MPI rank
    if ( source->is_proxy() )
    {
      return;
    }

    if ( target->one_node_per_process() )
    {
      // connection to music proxy or similar device with one node per process.
      connect_( *source, *target, sgid, target_thread, syn, params, d, w );
      return;
    }

    // make sure connections are only created on the thread of the device
    if ( ( source->get_thread() != target_thread )
      && ( source->has_proxies() ) )
    {
      target_thread = source->get_thread();
      target =
        kernel().node_manager.get_node( target->get_gid(), target_thread );
    }

    connect_to_device_(
      *source, *target, sgid, target_thread, syn_id, params, d, w );
  }
  // normal devices -> normal nodes and devices with proxies
  else if ( not source->has_proxies() && target->has_proxies() )
  {
    connect_from_device_(
      *source, *target, sgid, target_thread, syn_id, params, d, w );
  }
  // normal devices -> normal devices
  else if ( not source->has_proxies() && not target->has_proxies() )
  {
    // create connection only on suggested thread of target
    thread tid = kernel().vp_manager.get_thread_id();
    target_thread = kernel().vp_manager.vp_to_thread(
      kernel().vp_manager.suggest_vp( target->get_gid() ) );
    if ( target_thread == tid )
    {
      connect_from_device_(
        *source, *target, sgid, target_thread, syn_id, params, d, w );
    }
  }
  // globally receiving devices
  // e.g., volume transmitter
  else if ( not target->has_proxies() && not target->local_receiver() )
  {
    // we do not allow to connect a device to a global receiver at the moment
    if ( not source->has_proxies() )
    {
      throw IllegalConnection( "The models " + target->get_name() + " and "
        + source->get_name() + " cannot be connected." );
    }
    thread tid = kernel().vp_manager.get_thread_id();
    target = kernel().node_manager.get_node( target->get_gid(), tid );
    connect_to_device_( *source, *target, sgid, tid, syn_id, params, d, w );
  }
  else
  {
    assert( false );
  }
}

// gid gid dict
bool
nest::ConnectionManager::connect( const index sgid,
  const index tgid,
  const DictionaryDatum& params,
  const synindex syn_id )
{
  kernel().model_manager.assert_valid_syn_id( syn_id );

  have_connections_changed_ = true;

  thread tid = kernel().vp_manager.get_thread_id();

<<<<<<< HEAD
  if ( !kernel().node_manager.is_local_gid( tgid ) )
=======
  // make sure target is on this MPI rank
  if ( not kernel().node_manager.is_local_gid( tgid ) )
>>>>>>> 04726d94
  {
    return false;
  }

  Node* target = kernel().node_manager.get_node( tgid, tid );
  thread target_thread = target->get_thread();
  Node* source = kernel().node_manager.get_node( sgid, target_thread );

  // normal nodes and devices with proxies -> normal nodes and devices with
  // proxies
  if ( source->has_proxies() && target->has_proxies() )
  {
    connect_( *source, *target, sgid, target_thread, syn_id, params );
  }
  // normal nodes and devices with proxies -> normal devices
  else if ( source->has_proxies() && not target->has_proxies() and target->local_receiver() )
  {
    // make sure source is on this MPI rank
    if ( source->is_proxy() )
    {
      return false;
    }

    if ( target->one_node_per_process() )
    {
      // connection to music proxy or similar device with one node per process.
      connect_( *source, *target, sgid, target_thread, syn, params );
      return true;
    }

    // make sure connections are only created on the thread of the device
    if ( ( source->get_thread() != target_thread )
      && ( source->has_proxies() ) )
    {
      target_thread = source->get_thread();
      target = kernel().node_manager.get_node( tgid, target_thread );
    }

    connect_to_device_( *source, *target, sgid, target_thread, syn_id, params );
  }
  // normal devices -> normal nodes and devices with proxies
  else if ( not source->has_proxies() && target->has_proxies() )
  {
    connect_from_device_( *source, *target, sgid, target_thread, syn_id, params );
  }
  // normal devices -> normal devices
  else if ( not source->has_proxies() && not target->has_proxies() )
  {
    // create connection only on suggested thread of target
    target_thread = kernel().vp_manager.vp_to_thread(
      kernel().vp_manager.suggest_vp( target->get_gid() ) );
    if ( target_thread == tid )
    {
      connect_from_device_(
        *source, *target, sgid, target_thread, syn_id, params );
    }
  }
  // globally receiving devices
  // e.g., volume transmitter
  else if ( not target->has_proxies() && not target->local_receiver() )
  {
    // we do not allow to connect a device to a global receiver at the moment
    if ( not source->has_proxies() )
    {
      throw IllegalConnection( "The models " + target->get_name() + " and "
        + source->get_name() + " cannot be connected." );
    }
    target = kernel().node_manager.get_node( tgid, tid );
    connect_( *source, *target, sgid, tid, syn_id, params );
  }
  else
  {
    assert( false );
  }

  // We did not exit prematurely due to proxies, so we have connected.
  return true;
}

/**
 * The parameters delay and weight have the default value NAN.
 */
void
nest::ConnectionManager::connect_( Node& s,
  Node& r,
  const index s_gid,
  const thread tid,
  const synindex syn_id,
  const double d,
  const double w )
{
  kernel()
    .model_manager.get_synapse_prototype( syn_id, tid )
    .add_connection_5g( s, r, connections_5g_[ tid ], syn_id, d, w );
  source_table_.add_source( tid,
    syn_id,
    s_gid,
    kernel().model_manager.get_synapse_prototype( syn_id, tid ).is_primary() );

  if ( vv_num_connections_[ tid ].size() <= syn_id )
  {
    vv_num_connections_[ tid ].resize( syn_id + 1 );
  }
  ++vv_num_connections_[ tid ][ syn_id ];
}

void
nest::ConnectionManager::connect_( Node& s,
  Node& r,
  const index s_gid,
  const thread tid,
  const synindex syn_id,
  const DictionaryDatum& p,
  const double d,
  const double w )
{
  kernel()
    .model_manager.get_synapse_prototype( syn_id, tid )
    .add_connection_5g( s, r, connections_5g_[ tid ], syn_id, p, d, w );
  source_table_.add_source( tid,
    syn_id,
    s_gid,
    kernel().model_manager.get_synapse_prototype( syn_id, tid ).is_primary() );

  if ( vv_num_connections_[ tid ].size() <= syn_id )
  {
    vv_num_connections_[ tid ].resize( syn_id + 1 );
  }
  ++vv_num_connections_[ tid ][ syn_id ];
}

void
nest::ConnectionManager::connect_to_device_( Node& s,
  Node& r,
  const index s_gid,
  const thread tid,
  const synindex syn_id,
  const double d,
  const double w )
{
  // create entries in connection structure for connections to devices
  target_table_devices_.add_connection_to_device( s, r, s_gid, tid, syn_id, d, w );

  if ( vv_num_connections_[ tid ].size() <= syn_id )
  {
    vv_num_connections_[ tid ].resize( syn_id + 1 );
  }
  ++vv_num_connections_[ tid ][ syn_id ];
}

void
nest::ConnectionManager::connect_to_device_( Node& s,
  Node& r,
  const index s_gid,
  const thread tid,
  const synindex syn_id,
  const DictionaryDatum& p,
  const double d,
  const double w )
{
  // create entries in connection structure for connections to devices
  target_table_devices_.add_connection_to_device(
    s, r, s_gid, tid, syn_id, p, d, w );

  if ( vv_num_connections_[ tid ].size() <= syn_id )
  {
    vv_num_connections_[ tid ].resize( syn_id + 1 );
  }
  ++vv_num_connections_[ tid ][ syn_id ];
}

void
nest::ConnectionManager::connect_from_device_( Node& s,
  Node& r,
  const index s_gid,
  const thread tid,
  const synindex syn_id,
  const double d,
  const double w )
{
  // create entries in connections vector of devices
  target_table_devices_.add_connection_from_device(
    s, r, s_gid, tid, syn_id, d, w );

  if ( vv_num_connections_[ tid ].size() <= syn_id )
  {
    vv_num_connections_[ tid ].resize( syn_id + 1 );
  }
  ++vv_num_connections_[ tid ][ syn_id ];
}

void
nest::ConnectionManager::connect_from_device_( Node& s,
  Node& r,
  const index s_gid,
  const thread tid,
  const synindex syn_id,
  const DictionaryDatum& p,
  const double d,
  const double w )
{
  // create entries in connections vector of devices
  target_table_devices_.add_connection_from_device(
    s, r, s_gid, tid, syn_id, p, d, w );

  if ( vv_num_connections_[ tid ].size() <= syn_id )
  {
    vv_num_connections_[ tid ].resize( syn_id + 1 );
  }
  ++vv_num_connections_[ tid ][ syn_id ];
}

nest::index
nest::ConnectionManager::find_connection_sorted( const thread tid,
  const synindex syn_id,
  const index sgid,
  const index tgid )
{
  // lcid will hold the position of the /first/ connection from node
  // sgid to any local node or be invalid
  index lcid = source_table_.find_first_source( tid, syn_id, sgid );
  if ( lcid == invalid_index )
  {
    return invalid_index;
  }

  // lcid will hold the position of the /first/ connection from node
  // sgid to node tgid or be invalid
  lcid =
    ( *( *connections_5g_[ tid ] )[ syn_id ] ).find_first_target( tid, lcid, tgid );
  if ( lcid != invalid_index )
  {
    return lcid;
  }

  return invalid_index;
}

nest::index
nest::ConnectionManager::find_connection_unsorted( const thread tid,
  const synindex syn_id,
  const index sgid,
  const index tgid )
{
  std::vector< index > matching_lcids;

  source_table_.find_all_sources( tid, sgid, syn_id, matching_lcids );
  if ( matching_lcids.size() > 0 )
  {
    const index lcid =
      ( *( *connections_5g_[ tid ] )[ syn_id ] )
      .find_matching_target( tid, matching_lcids, tgid );
    if ( lcid != invalid_index )
    {
      return lcid;
    }
  }

  return invalid_index;
}

void
nest::ConnectionManager::disconnect_5g( const thread tid,
  const synindex syn_id,
  const index sgid,
  const index tgid )
{
  have_connections_changed_ = true;

  assert( syn_id != invalid_synindex );

  index lcid = find_connection_sorted( tid, syn_id, sgid, tgid );
  if ( lcid == invalid_index )
  {
    lcid = find_connection_unsorted( tid, syn_id, sgid, tgid );
  }
  assert( lcid != invalid_index ); // this function should only be
                                   // called with a valid connection

  ( *( *connections_5g_[ tid ] )[ syn_id ] ).disable_connection( lcid );
  source_table_.disable_connection( tid, syn_id, lcid );

  --vv_num_connections_[ tid ][ syn_id ];
}

void
nest::ConnectionManager::data_connect_single( const index source_id,
  DictionaryDatum pars,
  const index syn_id )
{
  // We extract the parameters from the dictionary explicitly since getValue()
  // for DoubleVectorDatum
  // copies the data into an array, from which the data must then be copied once
  // more.
  Dictionary::iterator di_s, di_t;

  // To save time, we first create the parameter dictionary for connect(), then
  // we copy
  // all keys from the original dictionary into the parameter dictionary.
  // We can the later use iterators to change the values inside the parameter
  // dictionary,
  // rather than using the lookup operator.
  // We also do the parameter checking here so that we can later use unsafe
  // operations.
  for ( di_s = ( *pars ).begin(); di_s != ( *pars ).end(); ++di_s )
  {
    DoubleVectorDatum const* tmp =
      dynamic_cast< DoubleVectorDatum* >( di_s->second.datum() );
    IntVectorDatum const* tmpint =
      dynamic_cast< IntVectorDatum* >( di_s->second.datum() );
    ArrayDatum* ad = dynamic_cast< ArrayDatum* >( di_s->second.datum() );
    if ( tmp == 0 )
    {

      std::string msg = String::compose(
        "Parameter '%1' must be a DoubleVectorArray or numpy.array. ",
        di_s->first.toString() );
      LOG( M_DEBUG, "DataConnect", msg );
      LOG( M_DEBUG,
        "DataConnect",
        "Trying to convert, but this takes time." );

      if ( tmpint )
      {
        std::vector< double >* data =
          new std::vector< double >( ( *tmpint )->begin(), ( *tmpint )->end() );
        DoubleVectorDatum* dvd = new DoubleVectorDatum( data );
        di_s->second = dvd;
      }
      else if ( ad )
      {
        std::vector< double >* data = new std::vector< double >;
        ad->toVector( *data );
        DoubleVectorDatum* dvd = new DoubleVectorDatum( data );
        di_s->second = dvd;
      }
      else
      {
        throw TypeMismatch( DoubleVectorDatum().gettypename().toString()
            + " or " + ArrayDatum().gettypename().toString(),
          di_s->second.datum()->gettypename().toString() );
      }
    }
  }

  const Token target_t = pars->lookup2( names::target );
  DoubleVectorDatum const* ptarget_ids =
    static_cast< DoubleVectorDatum* >( target_t.datum() );
  const std::vector< double >& target_ids( **ptarget_ids );

  // Only to check consistent
  const Token weight_t = pars->lookup2( names::weight );
  DoubleVectorDatum const* pweights =
    static_cast< DoubleVectorDatum* >( weight_t.datum() );

  const Token delay_t = pars->lookup2( names::delay );
  DoubleVectorDatum const* pdelays =
    static_cast< DoubleVectorDatum* >( delay_t.datum() );


  bool complete_wd_lists = ( ( *ptarget_ids )->size() == ( *pweights )->size()
    && ( *pweights )->size() == ( *pdelays )->size() );
  // check if we have consistent lists for weights and delays
  if ( not complete_wd_lists )
  {
    LOG( M_ERROR,
      "DataConnect",
      "All lists in the parameter dictionary must be of equal size." );
    throw DimensionMismatch();
  }

  Node* source = kernel().node_manager.get_node( source_id );

  Subnet* source_comp = dynamic_cast< Subnet* >( source );
  if ( source_comp != 0 )
  {
    LOG(
      M_INFO, "DataConnect", "Source ID is a subnet; I will iterate it." );

    // collect all leaves in source subnet, then data-connect each leaf
    LocalLeafList local_sources( *source_comp );
    std::vector< MPIManager::NodeAddressingData > global_sources;
    kernel().mpi_manager.communicate( local_sources, global_sources );
    for ( std::vector< MPIManager::NodeAddressingData >::iterator src =
            global_sources.begin();
          src != global_sources.end();
          ++src )
<<<<<<< HEAD
      data_connect_single( src->get_gid(), pars, syn_id );
=======
    {
      data_connect_single( src->get_gid(), pars, syn );
    }
>>>>>>> 04726d94

    return;
  }

#pragma omp parallel private( di_s )
  {
    thread tid = kernel().vp_manager.get_thread_id();
    DictionaryDatum par_i( new Dictionary() );

    size_t n_targets = target_ids.size();
    for ( index i = 0; i < n_targets; ++i )
    {
      Node* target = 0;
      try
      {
        target = kernel().node_manager.get_node( target_ids[ i ], tid );
      }
      catch ( UnknownNode& e )
      {
        std::string msg = String::compose(
          "Target with ID %1 does not exist. "
          "The connection will be ignored.",
          target_ids[ i ] );
        if ( not e.message().empty() )
        {
          msg += "\nDetails: " + e.message();
        }
        LOG( M_WARNING, "DataConnect", msg.c_str() );
        continue;
      }

      if ( target->get_thread() != tid )
      {
        continue;
      }

      // here we fill a parameter dictionary with the values of the current loop
      // index.
      for ( di_s = ( *pars ).begin(); di_s != ( *pars ).end(); ++di_s )
      {
        DoubleVectorDatum const* tmp =
          static_cast< DoubleVectorDatum* >( di_s->second.datum() );
        const std::vector< double >& tmpvec = **tmp;
        par_i->insert( di_s->first, Token( new DoubleDatum( tmpvec[ i ] ) ) );
      }

      try
      {
        connect( source_id, target_ids[ i ], par_i, syn_id );
      }
      catch ( UnexpectedEvent& e )
      {
        std::string msg = String::compose(
          "Target with ID %1 does not support the connection. "
          "The connection will be ignored.",
          target_ids[ i ] );
        if ( not e.message().empty() )
        {
          msg += "\nDetails: " + e.message();
        }
        LOG( M_WARNING, "DataConnect", msg.c_str() );
        continue;
      }
      catch ( IllegalConnection& e )
      {
        std::string msg = String::compose(
          "Target with ID %1 does not support the connection. "
          "The connection will be ignored.",
          target_ids[ i ] );
        if ( not e.message().empty() )
        {
          msg += "\nDetails: " + e.message();
        }
        LOG( M_WARNING, "DataConnect", msg.c_str() );
        continue;
      }
      catch ( UnknownReceptorType& e )
      {
        std::string msg = String::compose(
          "In Connection from global source ID %1 to target ID %2: "
          "Target does not support requested receptor type. "
          "The connection will be ignored",
          source_id,
          target_ids[ i ] );
        if ( not e.message().empty() )
        {
          msg += "\nDetails: " + e.message();
        }
        LOG( M_WARNING, "DataConnect", msg.c_str() );
        continue;
      }
    }
  }
}

/**
 * Connect, using a dictionary with arrays.
 * The connection rule is based on the details of the dictionary entries source
 * and target.
 * If source and target are both either a GID or a list of GIDs with equal size,
 * then source and target are connected one-to-one.
 * If source is a gid and target is a list of GIDs then the sources is
 * connected to all targets.
 * If source is a list of GIDs and target is a GID, then all sources are
 * connected to the target.
 * At this stage, the task of connect is to separate the dictionary into one
 * for each thread and then to forward the connect call to the connectors who
 * can then deal with the details of the connection.
 *
 * @note This method is used only by DataConnect.
 */
bool
nest::ConnectionManager::data_connect_connectome( const ArrayDatum& connectome )
{
  for ( Token* ct = connectome.begin(); ct != connectome.end(); ++ct )
  {
    DictionaryDatum cd = getValue< DictionaryDatum >( *ct );
    index target_gid = static_cast< size_t >( ( *cd )[ names::target ] );
    Node* target_node = kernel().node_manager.get_node( target_gid );
    size_t thr = target_node->get_thread();

    size_t syn_id = 0;
    index source_gid = ( *cd )[ names::source ];

    Token synmodel = cd->lookup( names::synapse_model );
    if ( not synmodel.empty() )
    {
      std::string synmodel_name = getValue< std::string >( synmodel );
      synmodel =
        kernel().model_manager.get_synapsedict()->lookup( synmodel_name );
      if ( not synmodel.empty() )
      {
        syn_id = static_cast< size_t >( synmodel );
      }
      else
      {
        throw UnknownModelName( synmodel_name );
      }
    }
    Node* source_node = kernel().node_manager.get_node( source_gid );
    connect_( *source_node, *target_node, source_gid, thr, syn_id, cd );
  }
  return true;
}

<<<<<<< HEAD
=======
nest::ConnectorBase*
nest::ConnectionManager::validate_source_entry_( const thread tid,
  const index s_gid,
  const synindex syn_id )
{
  kernel().model_manager.assert_valid_syn_id( syn_id );
  return validate_source_entry_( tid, s_gid );
}

nest::ConnectorBase*
nest::ConnectionManager::validate_source_entry_( const thread tid,
  const index s_gid )
{
  // resize sparsetable to full network size
  if ( connections_[ tid ].size() < kernel().node_manager.size() )
  {
    connections_[ tid ].resize( kernel().node_manager.size() );
  }

  // check, if entry exists
  // if not put in zero pointer
  if ( connections_[ tid ].test( s_gid ) )
  {
    return connections_[ tid ].get( s_gid );
  }
  else
  {
    return 0; // if non-existing
  }
}

// -----------------------------------------------------------------------------
>>>>>>> 04726d94

void
nest::ConnectionManager::trigger_update_weight( const long vt_id,
  const std::vector< spikecounter >& dopa_spikes,
  const double t_trig )
{
<<<<<<< HEAD
  const thread tid = kernel().vp_manager.get_thread_id();
=======
  const index t = kernel().vp_manager.get_thread_id();
  for ( tSConnector::const_nonempty_iterator it =
          connections_[ t ].nonempty_begin();
        it != connections_[ t ].nonempty_end();
        ++it )
  {
    validate_pointer( *it )->trigger_update_weight( vt_id,
      t,
      dopa_spikes,
      t_trig,
      kernel().model_manager.get_synapse_prototypes( t ) );
  }
}
>>>>>>> 04726d94

  for ( std::vector< ConnectorBase* >::iterator it = ( *connections_5g_[ tid ] ).begin();
        it != ( *connections_5g_[ tid ] ).end(); ++it )
  {
    if ( *it != NULL )
    {
      ( *it )->trigger_update_weight( vt_id,
        tid,
        dopa_spikes,
        t_trig,
        kernel().model_manager.get_synapse_prototypes( tid ) );
    }
  }
}

size_t
nest::ConnectionManager::get_num_target_data( const thread tid ) const
{
  size_t num_connections = 0;
  for ( synindex syn_id = 0; syn_id < ( *connections_5g_[ tid ] ).size(); ++syn_id )
  {
    if ( ( *connections_5g_[ tid ] )[ syn_id ] != NULL )
    {
<<<<<<< HEAD
      num_connections += source_table_.num_unique_sources( tid, syn_id );
=======
      if ( has_secondary( p ) )
      {
        // erase 2 least significant bits to obtain the correct pointer
        p = validate_pointer( p );

        if ( p->homogeneous_model() )
        {
          if ( e.supports_syn_id( p->get_syn_id() ) )
          {
            p->send( e, t, kernel().model_manager.get_synapse_prototypes( t ) );
          }
        }
        else
        {
          p->send_secondary(
            e, t, kernel().model_manager.get_synapse_prototypes( t ) );
        }
      }
>>>>>>> 04726d94
    }
  }
  return num_connections;
}

size_t
nest::ConnectionManager::get_num_connections() const
{
  size_t num_connections = 0;
  for ( index t = 0; t < vv_num_connections_.size(); ++t )
  {
    for ( index s = 0; s < vv_num_connections_[ t ].size(); ++s )
    {
      num_connections += vv_num_connections_[ t ][ s ];
    }
  }

  return num_connections;
}

size_t
nest::ConnectionManager::get_num_connections( const synindex syn_id ) const
{
  size_t num_connections = 0;
  for ( index t = 0; t < vv_num_connections_.size(); ++t )
  {
    if ( vv_num_connections_[ t ].size() > syn_id )
    {
      num_connections += vv_num_connections_[ t ][ syn_id ];
    }
  }

  return num_connections;
}

ArrayDatum
nest::ConnectionManager::get_connections( DictionaryDatum params ) const
{
  std::deque< ConnectionID > connectome;

  const Token& source_t = params->lookup( names::source );
  const Token& target_t = params->lookup( names::target );
  const Token& syn_model_t = params->lookup( names::synapse_model );
  const TokenArray* source_a = 0;
  const TokenArray* target_a = 0;
  long synapse_label = UNLABELED_CONNECTION;
  updateValue< long >( params, names::synapse_label, synapse_label );

  if ( not source_t.empty() )
  {
    source_a = dynamic_cast< TokenArray const* >( source_t.datum() );
  }
  if ( not target_t.empty() )
  {
    target_a = dynamic_cast< TokenArray const* >( target_t.datum() );
  }

  size_t syn_id = 0;

  // TODO@5g: why do we need to do this? can this be removed?
  // #ifdef _OPENMP
  //   std::string msg;
  //   msg =
  //     String::compose( "Setting OpenMP num_threads to %1.",
  //     kernel().vp_manager.get_num_threads() );
  //   LOG( M_DEBUG, "ConnectionManager::get_connections", msg );
  //   omp_set_num_threads( kernel().vp_manager.get_num_threads() );
  // #endif

  // First we check, whether a synapse model is given.
  // If not, we will iterate all.
  if ( not syn_model_t.empty() )
  {
    Name synmodel_name = getValue< Name >( syn_model_t );
    const Token synmodel =
      kernel().model_manager.get_synapsedict()->lookup( synmodel_name );
    if ( not synmodel.empty() )
    {
      syn_id = static_cast< size_t >( synmodel );
    }
    else
    {
      throw UnknownModelName( synmodel_name.toString() );
    }
    get_connections( connectome, source_a, target_a, syn_id, synapse_label );
  }
  else
  {
    for ( syn_id = 0;
          syn_id < kernel().model_manager.get_num_synapse_prototypes();
          ++syn_id )
    {
      get_connections( connectome, source_a, target_a, syn_id, synapse_label );
    }
  }

  ArrayDatum result;
  result.reserve( connectome.size() );

  while ( not connectome.empty() )
  {
    result.push_back( ConnectionDatum( connectome.front() ) );
    connectome.pop_front();
  }

  return result;
}

// Helper method, that removes ConnectionIDs from input deque and
// appends them to output deque.
static inline std::deque< nest::ConnectionID >&
extend_connectome( std::deque< nest::ConnectionID >& out,
  std::deque< nest::ConnectionID >& in )
{
  while ( not in.empty() )
  {
    out.push_back( in.front() );
    in.pop_front();
  }

  return out;
}

void
nest::ConnectionManager::get_connections(
  std::deque< ConnectionID >& connectome,
  TokenArray const* source,
  TokenArray const* target,
  synindex syn_id,
  long synapse_label ) const
{
  if ( is_source_table_cleared() )
  {
    throw KernelException(
      "Invalid attempt to access connection information: source table was "
      "cleared." );
  }

  const size_t num_connections = get_num_connections( syn_id );

  if ( num_connections == 0 )
  {
    return;
  }

  if ( source == 0 and target == 0 )
  {
#ifdef _OPENMP
#pragma omp parallel
    {
      thread tid = kernel().vp_manager.get_thread_id();
#else
    for ( thread tid = 0; tid < kernel().vp_manager.get_num_threads(); ++tid )
    {
#endif
      std::deque< ConnectionID > conns_in_thread;

      ConnectorBase* connections = ( *connections_5g_[ tid ] )[ syn_id ];
      if ( connections != NULL )
      {
<<<<<<< HEAD
        // passing target_gid = 0 ignores target_gid while getting connections
        const size_t num_connections_in_thread =
          connections->get_num_connections( syn_id );
        for ( index lcid = 0; lcid < num_connections_in_thread; ++lcid )
        {
          const index source_gid = source_table_.get_gid( tid, syn_id, lcid );
          connections->get_connection(
            source_gid, 0, tid, syn_id, lcid, synapse_label, conns_in_thread );
=======
        if ( connections_[ t ].get( source_id ) != 0 )
        {
          validate_pointer( connections_[ t ].get( source_id ) )
            ->get_connections(
              source_id, t, syn_id, synapse_label, conns_in_thread );
>>>>>>> 04726d94
        }
      }

      target_table_devices_.get_connections(
        0, 0, tid, syn_id, synapse_label, conns_in_thread );

      if ( conns_in_thread.size() > 0 )
      {
#ifdef _OPENMP
#pragma omp critical( get_connections )
#endif
        extend_connectome( connectome, conns_in_thread );
      }
    } // of omp parallel
    return;
  } // if
  else if ( source == 0 and target != 0 )
  {
#ifdef _OPENMP
#pragma omp parallel
    {
      thread tid = kernel().vp_manager.get_thread_id();
#else
    for ( thread tid = 0; tid < kernel().vp_manager.get_num_threads(); ++tid )
    {
#endif
      std::deque< ConnectionID > conns_in_thread;

      ConnectorBase* connections = ( *connections_5g_[ tid ] )[ syn_id ];
      if ( connections != NULL )
      {
        for ( size_t t_id = 0; t_id < target->size(); ++t_id )
        {
          const index target_gid = target->get( t_id );

          std::vector< index > source_lcids;
          connections->get_source_lcids( tid, target_gid, source_lcids );

          for ( size_t i = 0; i < source_lcids.size(); ++i )
          {
            conns_in_thread.push_back( ConnectionDatum( ConnectionID(
              source_table_.get_gid( tid, syn_id, source_lcids[ i ] ),
              target_gid,
              tid,
              syn_id,
              source_lcids[ i ] ) ) );
          }
        }
      }

      for ( size_t t_id = 0; t_id < target->size(); ++t_id )
      {
        const index target_gid = target->get( t_id );
        target_table_devices_.get_connections(
          0, target_gid, tid, syn_id, synapse_label, conns_in_thread );
      }

      if ( conns_in_thread.size() > 0 )
      {
#ifdef _OPENMP
#pragma omp critical( get_connections )
#endif
        extend_connectome( connectome, conns_in_thread );
      }
    } // of omp parallel
    return;
  } // else if
  else if ( source != 0 )
  {
#ifdef _OPENMP
#pragma omp parallel
    {
      thread tid = kernel().vp_manager.get_thread_id();
#else
    for ( thread tid = 0; tid < kernel().vp_manager.get_num_threads(); ++tid )
    {
#endif
      std::deque< ConnectionID > conns_in_thread;

      // TODO@5g: this this too expensive? are there alternatives?
      std::vector< index > sources;
      source->toVector( sources );
      std::sort( sources.begin(), sources.end() );

      ConnectorBase* connections = ( *connections_5g_[ tid ] )[ syn_id ];
      if ( connections != NULL )
      {
        const size_t num_connections_in_thread =
          connections->get_num_connections( syn_id );
        for ( index lcid = 0; lcid < num_connections_in_thread; ++lcid )
        {
          const index source_gid = source_table_.get_gid( tid, syn_id, lcid );
          if ( std::binary_search( sources.begin(), sources.end(), source_gid ) )
          {
            if ( target == 0 )
            {
              // passing target_gid = 0 ignores target_gid while getting connections
              connections->get_connection(
                source_gid, 0, tid, syn_id, lcid, synapse_label, conns_in_thread );
            }
            else
            {
              for ( size_t t_id = 0; t_id < target->size(); ++t_id )
              {
                const index target_gid = target->get( t_id );
                connections->get_connection( source_gid,
                  target_gid,
                  tid,
                  syn_id,
                  lcid,
                  synapse_label,
                  conns_in_thread );
              }
            }
          }
        }
      }

      for ( size_t s_id = 0; s_id < source->size(); ++s_id )
      {
        const index source_gid = source->get( s_id );
        if ( target == 0 )
        {
          target_table_devices_.get_connections(
            source_gid, 0, tid, syn_id, synapse_label, conns_in_thread );
        }
        else
        {
          for ( size_t t_id = 0; t_id < target->size(); ++t_id )
          {
            const index target_gid = target->get( t_id );
            target_table_devices_.get_connections( source_gid,
              target_gid,
              tid,
              syn_id,
              synapse_label,
              conns_in_thread );
          }
        }
      }

      if ( conns_in_thread.size() > 0 )
      {
#ifdef _OPENMP
#pragma omp critical( get_connections )
#endif
        extend_connectome( connectome, conns_in_thread );
      }
    } // of omp parallel
    return;
  } // else if
}

void
nest::ConnectionManager::get_source_gids_( const thread tid,
  const synindex syn_id,
  const index tgid,
  std::vector< index >& sources )
{
  std::vector< index > source_lcids;
  if ( ( *connections_5g_[ tid ] )[ syn_id ] != NULL )
  {
    ( *( *connections_5g_[ tid ] )[ syn_id ] )
      .get_source_lcids( tid, tgid, source_lcids );
    source_table_.get_source_gids( tid, syn_id, source_lcids, sources );
  }
}

void
nest::ConnectionManager::get_sources( const std::vector< index >& targets,
  std::vector< std::vector< index > >& sources,
  const index syn_id )
{
  sources.resize( targets.size() );
  for ( std::vector< std::vector< index > >::iterator i = sources.begin();
        i != sources.end();
        ++i )
  {
    ( *i ).clear();
  }

  for ( thread tid = 0; tid < kernel().vp_manager.get_num_threads(); ++tid )
  {
    for ( size_t i = 0; i < targets.size(); ++i )
    {
      get_source_gids_( tid, syn_id, targets[ i ], sources[ i ] );
    }
  }
}

void
nest::ConnectionManager::get_targets( const std::vector< index >& sources,
  std::vector< std::vector< index > >& targets,
  const index syn_id, const std::string& post_synaptic_element )
{
  targets.resize( sources.size() );
  for ( std::vector< std::vector< index > >::iterator i = targets.begin();
        i != targets.end();
        i++ )
  {
    ( *i ).clear();
  }

  for ( thread tid = 0; tid < kernel().vp_manager.get_num_threads(); ++tid )
  {
    for ( size_t i = 0; i < sources.size(); ++i )
    {
      // find targets in sorted part of connections
      const index start_lcid =
        source_table_.find_first_source( tid, syn_id, sources[ i ] );
      if ( start_lcid != invalid_index )
      {
        ( *( *connections_5g_[ tid ] )[ syn_id ] )
          .get_target_gids( tid, start_lcid, targets[ i ],
                            post_synaptic_element );
      }

      // find targets in unsorted part of connections
      std::vector< index > matching_lcids;
      source_table_.find_all_sources(
        tid, sources[ i ], syn_id, matching_lcids );

      // TODO@5g: search in unsorted, needs to be implemented when sorting does not happen on every SP update
      assert( matching_lcids.size() == 0 );
    }
  }
}

void
nest::ConnectionManager::sort_connections( const thread tid )
{
  assert( not source_table_.is_cleared() );
  if ( sort_connections_by_source_ )
  {
    for ( synindex syn_id = 0; syn_id < ( *connections_5g_[ tid ] ).size(); ++syn_id )
    {
      if ( ( *connections_5g_[ tid ] )[ syn_id ] != NULL )
      {
        ( *( *connections_5g_[ tid ] )[ syn_id ] )
          .sort_connections( *source_table_.get_thread_local_sources( tid )[ syn_id ] );
      }
    }
    remove_disabled_connections( tid );
    source_table_.update_last_sorted_source( tid );
  }
}

void
nest::ConnectionManager::reserve_connections( const thread tid,
  const synindex syn_id,
  const size_t count )
{
  kernel()
    .model_manager.get_synapse_prototype( syn_id, tid )
    .reserve_connections( connections_5g_[ tid ], syn_id, count );

  source_table_.reserve( tid, syn_id, count );
}

void
nest::ConnectionManager::compute_target_data_buffer_size()
{
  // determine number of target data on this rank; since each thread
  // has its own datastructures, we need to count connections on every
  // thread separately to compute the total number of sources
  size_t num_target_data = 0;
  for ( thread tid = 0; tid < kernel().vp_manager.get_num_threads(); ++tid )
  {
    num_target_data += get_num_target_data( tid );
  }

  // determine maximum number of target data across all ranks, because
  // all ranks need identically sized buffers
  std::vector< long > global_num_target_data( kernel().mpi_manager.get_num_processes() );
  global_num_target_data[ kernel().mpi_manager.get_rank() ] = num_target_data;
  kernel().mpi_manager.communicate( global_num_target_data );
  num_target_data = *std::max_element( global_num_target_data.begin(), global_num_target_data.end() );

  // MPI buffers should have at least two entries per process
  const size_t min_num_target_data = 2 * kernel().mpi_manager.get_num_processes();

  // adjust target data buffers accordingly
  if ( min_num_target_data < num_target_data )
  {
    kernel().mpi_manager.set_buffer_size_target_data( num_target_data );
  }
  else
  {
    kernel().mpi_manager.set_buffer_size_target_data( min_num_target_data );

  }
}

void
nest::ConnectionManager::compute_compressed_secondary_recv_buffer_positions( const thread tid )
{
#pragma omp single
  {
    buffer_pos_of_source_gid_syn_id_.clear();
  }

  source_table_.compute_buffer_pos_for_unique_secondary_sources( tid, buffer_pos_of_source_gid_syn_id_ );
  secondary_recv_buffer_pos_[ tid ]->resize(
    connections_5g_[ tid ]->size(), NULL );

  for ( synindex syn_id = 0; syn_id < connections_5g_[ tid ]->size();
        ++syn_id )
  {
    if ( ( *connections_5g_[ tid ] )[ syn_id ] != NULL )
    {
      if ( not kernel()
           .model_manager.get_synapse_prototype( syn_id, tid )
           .is_primary() )
      {
        // create vector for different synapse types; needs to deleted
        // in finalize()
        ( *secondary_recv_buffer_pos_[ tid ] )[ syn_id ] =
          new std::vector< size_t >();
        ( *( *secondary_recv_buffer_pos_[ tid ] )[ syn_id ] )
          .resize( get_num_connections_( tid, syn_id ), 0 );

        for ( size_t lcid = 0;
              lcid < get_num_connections_( tid, syn_id );
              ++lcid )
        {
          // read secondary events for this connection from this
          // receive buffer position
          ( *( *secondary_recv_buffer_pos_[ tid ] )[ syn_id ] )[ lcid ] = buffer_pos_of_source_gid_syn_id_[ source_table_.pack_source_gid_and_syn_id( std::pair< index, synindex >( source_table_.get_gid( tid, syn_id, lcid ), syn_id ) ) ];
        }
      }
    }
  }
}

// TODO@5gNOW: pass recv_buffer as const reference
bool
nest::ConnectionManager::deliver_secondary_events( const thread tid,
  std::vector< unsigned int >& recv_buffer )
{
  const Time stamp = kernel().simulation_manager.get_slice_origin() + Time::step( 1 );
  for ( synindex syn_id = 0;
        syn_id < ( *secondary_recv_buffer_pos_[ tid ] ).size();
        ++syn_id )
  {
    if ( ( *secondary_recv_buffer_pos_[ tid ] )[ syn_id ] != NULL )
    {
      SecondaryEvent& prototype = kernel().model_manager.get_secondary_event_prototype( syn_id, tid );

      index lcid = 0;
      while ( lcid < ( *( *secondary_recv_buffer_pos_[ tid ] )[ syn_id ] ).size() )
      {
        std::vector< unsigned int >::iterator readpos = recv_buffer.begin()
          + ( *( *secondary_recv_buffer_pos_[ tid ] )[ syn_id ] )[ lcid ];
        prototype << readpos;
        prototype.set_stamp( stamp );

        while( ( *( *connections_5g_[ tid ] )[ syn_id ])
               .send( tid,
                      syn_id,
                      lcid,
                      prototype,
                      kernel().model_manager.get_synapse_prototypes( tid ) ) )
        {
          ++lcid;
        }
        ++lcid;
      }
    }
  }

  // read waveform relaxation done marker from last position in every
  // chunk
  bool done = true;
  const size_t chunk_size =
    kernel().mpi_manager.get_chunk_size_secondary_events();
  for ( thread rank = 0; rank < kernel().mpi_manager.get_num_processes();
        ++rank )
  {
    done = done && recv_buffer[ ( rank + 1 ) * chunk_size - 1 ];
  }
  return done;
}

void
nest::ConnectionManager::compress_secondary_send_buffer_pos( const thread tid )
{
  target_table_.compress_secondary_send_buffer_pos( tid );
}

void
nest::ConnectionManager::remove_disabled_connections( const thread tid )
{
  for ( synindex syn_id = 0; syn_id < ( *connections_5g_[ tid ] ).size();
        ++syn_id )
  {
    if ( ( *connections_5g_[ tid ] )[ syn_id ] != NULL )
    {
      const index first_disabled_index =
        source_table_.remove_disabled_sources( tid, syn_id );
      if ( first_disabled_index != invalid_index )
      {
        ( *( *connections_5g_[ tid ] )[ syn_id ] )
          .remove_disabled_connections( first_disabled_index );
      }
    }
  }
}

void
nest::ConnectionManager::print_connections( const thread tid ) const
{
  for ( synindex syn_id = 0; syn_id < ( *connections_5g_[ tid ] ).size();
        ++syn_id )
  {
    if ( ( *connections_5g_[ tid ] )[ syn_id ] != NULL )
    {
      ( *( *connections_5g_[ tid ] )[ syn_id ] ).print_connections( tid );
    }
  }
}

void
nest::ConnectionManager::print_targets( const thread tid ) const
{
  target_table_.print_targets( tid );
}

void
nest::ConnectionManager::print_send_buffer_pos( const thread tid ) const
{
  target_table_.print_secondary_send_buffer_pos( tid );
}

void
nest::ConnectionManager::print_source_table( const thread tid ) const
{
  for ( synindex syn_id = 0; syn_id < ( *connections_5g_[ tid ] ).size();
        ++syn_id )
  {
    if ( ( *connections_5g_[ tid ] )[ syn_id ] != NULL )
    {

      source_table_.print_sources( tid, syn_id );
    }
  }
}

void
nest::ConnectionManager::resize_connections()
{
  assert( kernel().vp_manager.get_thread_id() == 0 );
  for ( thread tid = 0; tid < kernel().vp_manager.get_num_threads(); ++tid )
  {
    connections_5g_[ tid ]->resize( kernel().model_manager.get_num_synapse_prototypes(), NULL );
    source_table_.resize_sources( tid );
  }
}<|MERGE_RESOLUTION|>--- conflicted
+++ resolved
@@ -43,7 +43,6 @@
 #include "connector_base.h"
 #include "connector_model.h"
 #include "delay_checker.h"
-#include "event_impl.h"
 #include "exceptions.h"
 #include "kernel_manager.h"
 #include "mpi_manager_impl.h"
@@ -166,19 +165,13 @@
 nest::ConnectionManager::get_status( DictionaryDatum& d )
 {
   update_delay_extrema_();
-  def< double >(
-    d, names::min_delay, Time( Time::step( min_delay_ ) ).get_ms() );
-  def< double >(
-    d, names::max_delay, Time( Time::step( max_delay_ ) ).get_ms() );
+  def< double >( d, "min_delay", Time( Time::step( min_delay_ ) ).get_ms() );
+  def< double >( d, "max_delay", Time( Time::step( max_delay_ ) ).get_ms() );
 
   size_t n = get_num_connections();
-<<<<<<< HEAD
   def< long >( d, "num_connections", n );
   def< bool >( d, "keep_source_table", keep_source_table_ );
   def< bool >( d, "sort_connections_by_source", sort_connections_by_source_ );
-=======
-  def< long >( d, names::num_connections, n );
->>>>>>> 04726d94
 }
 
 DictionaryDatum nest::ConnectionManager::get_synapse_status(
@@ -191,13 +184,7 @@
   kernel().model_manager.assert_valid_syn_id( syn_id );
 
   DictionaryDatum dict( new Dictionary );
-<<<<<<< HEAD
   ( *dict )[ names::source ] = source_gid;
-=======
-  validate_pointer( connections_[ tid ].get( gid ) )
-    ->get_synapse_status( syn_id, dict, p, tid );
-  ( *dict )[ names::source ] = gid;
->>>>>>> 04726d94
   ( *dict )[ names::synapse_model ] = LiteralDatum(
     kernel().model_manager.get_synapse_prototype( syn_id ).get_name() );
 
@@ -377,18 +364,19 @@
   conn_spec->clear_access_flags();
   syn_spec->clear_access_flags();
 
-  if ( not conn_spec->known( names::rule ) )
+  if ( !conn_spec->known( names::rule ) )
   {
     throw BadProperty( "Connectivity spec must contain connectivity rule." );
   }
   const Name rule_name =
     static_cast< const std::string >( ( *conn_spec )[ names::rule ] );
 
-  if ( not connruledict_->known( rule_name ) )
+  if ( !connruledict_->known( rule_name ) )
   {
     throw BadProperty(
       String::compose( "Unknown connectivity rule: %1", rule_name ) );
   }
+
   const long rule_id = ( *connruledict_ )[ rule_name ];
 
   ConnBuilder* cb = connbuilder_factories_.at( rule_id )->create(
@@ -470,7 +458,6 @@
       return;
     }
 
-<<<<<<< HEAD
     connect_to_device_( *source, *target, sgid, target_thread, syn_id, d, w );
   }
   // normal devices -> normal nodes and devices with proxies
@@ -485,23 +472,6 @@
     target_thread = kernel().vp_manager.vp_to_thread(
       kernel().vp_manager.suggest_vp( target->get_gid() ) );
     if ( target_thread == tid )
-=======
-    if ( target->one_node_per_process() )
-    {
-      // connection to music proxy or similar device with one node per process.
-      connect_( *source, *target, sgid, target_thread, syn, d, w );
-      return;
-    }
-
-    // make sure connections are only created on the thread of the device
-    if ( ( source->get_thread() != target_thread )
-      && ( source->has_proxies() ) )
-    {
-      return;
-    }
-
-    if ( source->has_proxies() ) // normal neuron->device connection
->>>>>>> 04726d94
     {
       connect_from_device_( *source, *target, sgid, target_thread, syn_id, d, w );
     }
@@ -513,8 +483,7 @@
     // we do not allow to connect a device to a global receiver at the moment
     if ( not source->has_proxies() )
     {
-      throw IllegalConnection( "The models " + target->get_name() + " and "
-        + source->get_name() + " cannot be connected." );
+      return;
     }
     target = kernel().node_manager.get_node( target->get_gid(), tid );
     connect_( *source, *target, sgid, tid, syn_id, d, w );
@@ -556,13 +525,6 @@
       return;
     }
 
-    if ( target->one_node_per_process() )
-    {
-      // connection to music proxy or similar device with one node per process.
-      connect_( *source, *target, sgid, target_thread, syn, params, d, w );
-      return;
-    }
-
     // make sure connections are only created on the thread of the device
     if ( ( source->get_thread() != target_thread )
       && ( source->has_proxies() ) )
@@ -601,8 +563,7 @@
     // we do not allow to connect a device to a global receiver at the moment
     if ( not source->has_proxies() )
     {
-      throw IllegalConnection( "The models " + target->get_name() + " and "
-        + source->get_name() + " cannot be connected." );
+      return;
     }
     thread tid = kernel().vp_manager.get_thread_id();
     target = kernel().node_manager.get_node( target->get_gid(), tid );
@@ -627,12 +588,7 @@
 
   thread tid = kernel().vp_manager.get_thread_id();
 
-<<<<<<< HEAD
   if ( !kernel().node_manager.is_local_gid( tgid ) )
-=======
-  // make sure target is on this MPI rank
-  if ( not kernel().node_manager.is_local_gid( tgid ) )
->>>>>>> 04726d94
   {
     return false;
   }
@@ -654,13 +610,6 @@
     if ( source->is_proxy() )
     {
       return false;
-    }
-
-    if ( target->one_node_per_process() )
-    {
-      // connection to music proxy or similar device with one node per process.
-      connect_( *source, *target, sgid, target_thread, syn, params );
-      return true;
     }
 
     // make sure connections are only created on the thread of the device
@@ -697,8 +646,7 @@
     // we do not allow to connect a device to a global receiver at the moment
     if ( not source->has_proxies() )
     {
-      throw IllegalConnection( "The models " + target->get_name() + " and "
-        + source->get_name() + " cannot be connected." );
+      return false;
     }
     target = kernel().node_manager.get_node( tgid, tid );
     connect_( *source, *target, sgid, tid, syn_id, params );
@@ -1020,13 +968,9 @@
             global_sources.begin();
           src != global_sources.end();
           ++src )
-<<<<<<< HEAD
+    {
       data_connect_single( src->get_gid(), pars, syn_id );
-=======
-    {
-      data_connect_single( src->get_gid(), pars, syn );
-    }
->>>>>>> 04726d94
+    }
 
     return;
   }
@@ -1050,7 +994,7 @@
           "Target with ID %1 does not exist. "
           "The connection will be ignored.",
           target_ids[ i ] );
-        if ( not e.message().empty() )
+        if ( !e.message().empty() )
         {
           msg += "\nDetails: " + e.message();
         }
@@ -1083,7 +1027,7 @@
           "Target with ID %1 does not support the connection. "
           "The connection will be ignored.",
           target_ids[ i ] );
-        if ( not e.message().empty() )
+        if ( !e.message().empty() )
         {
           msg += "\nDetails: " + e.message();
         }
@@ -1096,7 +1040,7 @@
           "Target with ID %1 does not support the connection. "
           "The connection will be ignored.",
           target_ids[ i ] );
-        if ( not e.message().empty() )
+        if ( !e.message().empty() )
         {
           msg += "\nDetails: " + e.message();
         }
@@ -1111,7 +1055,7 @@
           "The connection will be ignored",
           source_id,
           target_ids[ i ] );
-        if ( not e.message().empty() )
+        if ( !e.message().empty() )
         {
           msg += "\nDetails: " + e.message();
         }
@@ -1172,64 +1116,13 @@
   return true;
 }
 
-<<<<<<< HEAD
-=======
-nest::ConnectorBase*
-nest::ConnectionManager::validate_source_entry_( const thread tid,
-  const index s_gid,
-  const synindex syn_id )
-{
-  kernel().model_manager.assert_valid_syn_id( syn_id );
-  return validate_source_entry_( tid, s_gid );
-}
-
-nest::ConnectorBase*
-nest::ConnectionManager::validate_source_entry_( const thread tid,
-  const index s_gid )
-{
-  // resize sparsetable to full network size
-  if ( connections_[ tid ].size() < kernel().node_manager.size() )
-  {
-    connections_[ tid ].resize( kernel().node_manager.size() );
-  }
-
-  // check, if entry exists
-  // if not put in zero pointer
-  if ( connections_[ tid ].test( s_gid ) )
-  {
-    return connections_[ tid ].get( s_gid );
-  }
-  else
-  {
-    return 0; // if non-existing
-  }
-}
-
-// -----------------------------------------------------------------------------
->>>>>>> 04726d94
 
 void
 nest::ConnectionManager::trigger_update_weight( const long vt_id,
   const std::vector< spikecounter >& dopa_spikes,
   const double t_trig )
 {
-<<<<<<< HEAD
   const thread tid = kernel().vp_manager.get_thread_id();
-=======
-  const index t = kernel().vp_manager.get_thread_id();
-  for ( tSConnector::const_nonempty_iterator it =
-          connections_[ t ].nonempty_begin();
-        it != connections_[ t ].nonempty_end();
-        ++it )
-  {
-    validate_pointer( *it )->trigger_update_weight( vt_id,
-      t,
-      dopa_spikes,
-      t_trig,
-      kernel().model_manager.get_synapse_prototypes( t ) );
-  }
-}
->>>>>>> 04726d94
 
   for ( std::vector< ConnectorBase* >::iterator it = ( *connections_5g_[ tid ] ).begin();
         it != ( *connections_5g_[ tid ] ).end(); ++it )
@@ -1253,28 +1146,7 @@
   {
     if ( ( *connections_5g_[ tid ] )[ syn_id ] != NULL )
     {
-<<<<<<< HEAD
       num_connections += source_table_.num_unique_sources( tid, syn_id );
-=======
-      if ( has_secondary( p ) )
-      {
-        // erase 2 least significant bits to obtain the correct pointer
-        p = validate_pointer( p );
-
-        if ( p->homogeneous_model() )
-        {
-          if ( e.supports_syn_id( p->get_syn_id() ) )
-          {
-            p->send( e, t, kernel().model_manager.get_synapse_prototypes( t ) );
-          }
-        }
-        else
-        {
-          p->send_secondary(
-            e, t, kernel().model_manager.get_synapse_prototypes( t ) );
-        }
-      }
->>>>>>> 04726d94
     }
   }
   return num_connections;
@@ -1435,7 +1307,6 @@
       ConnectorBase* connections = ( *connections_5g_[ tid ] )[ syn_id ];
       if ( connections != NULL )
       {
-<<<<<<< HEAD
         // passing target_gid = 0 ignores target_gid while getting connections
         const size_t num_connections_in_thread =
           connections->get_num_connections( syn_id );
@@ -1444,13 +1315,6 @@
           const index source_gid = source_table_.get_gid( tid, syn_id, lcid );
           connections->get_connection(
             source_gid, 0, tid, syn_id, lcid, synapse_label, conns_in_thread );
-=======
-        if ( connections_[ t ].get( source_id ) != 0 )
-        {
-          validate_pointer( connections_[ t ].get( source_id ) )
-            ->get_connections(
-              source_id, t, syn_id, synapse_label, conns_in_thread );
->>>>>>> 04726d94
         }
       }
 
