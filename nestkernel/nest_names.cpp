/*
 *  nest_names.cpp
 *
 *  This file is part of NEST.
 *
 *  Copyright (C) 2004 The NEST Initiative
 *
 *  NEST is free software: you can redistribute it and/or modify
 *  it under the terms of the GNU General Public License as published by
 *  the Free Software Foundation, either version 2 of the License, or
 *  (at your option) any later version.
 *
 *  NEST is distributed in the hope that it will be useful,
 *  but WITHOUT ANY WARRANTY; without even the implied warranty of
 *  MERCHANTABILITY or FITNESS FOR A PARTICULAR PURPOSE.  See the
 *  GNU General Public License for more details.
 *
 *  You should have received a copy of the GNU General Public License
 *  along with NEST.  If not, see <http://www.gnu.org/licenses/>.
 *
 */
#include "nest_names.h"

namespace nest
{
namespace names
{
const Name a( "a" );
const Name A( "A" );
const Name A_lower( "A_lower" );
const Name A_mean( "A_mean" );
const Name A_std( "A_std" );
const Name A_upper( "A_upper" );
const Name accumulator( "accumulator" );
const Name Act_h( "Act_h" );
const Name Act_m( "Act_m" );
const Name address( "address" );
const Name alpha_1( "alpha_1" );
const Name alpha_2( "alpha_2" );
const Name AMPA_E_rev( "AMPA_E_rev" );
const Name AMPA_g_peak( "AMPA_g_peak" );
const Name AMPA_tau_1( "AMPA_tau_1" );
const Name AMPA_tau_2( "AMPA_tau_2" );
const Name amplitude( "amplitude" );
const Name archiver_length( "archiver_length" );
const Name as( "as" );
const Name autapses( "autapses" );

const Name b( "b" );
const Name beta( "beta" );
const Name beta_Ca( "beta_Ca" );
const Name binary( "binary" );

const Name c( "c" );
const Name c_1( "c_1" );
const Name c_2( "c_2" );
const Name c_3( "c_3" );
const Name C_m( "C_m" );
const Name Ca( "Ca" );
const Name calibrate( "calibrate" );
const Name calibrate_node( "calibrate_node" );
const Name clear( "clear" );
const Name close_after_simulate( "close_after_simulate" );
const Name close_on_reset( "close_on_reset" );
const Name coeff_ex( "coeff_ex" );
const Name coeff_in( "coeff_in" );
const Name coeff_m( "coeff_m" );
const Name connection_count( "connection_count" );
const Name consistent_integration( "consistent_integration" );
const Name continuous( "continuous" );
const Name count_covariance( "count_covariance" );
const Name count_histogram( "count_histogram" );
const Name covariance( "covariance" );
const Name currents( "currents" );

const Name d( "d" );
const Name D_lower( "D_lower" );
const Name D_mean( "D_mean" );
const Name D_std( "D_std" );
const Name D_upper( "D_upper" );
const Name dead_time( "dead_time" );
const Name dead_time_random( "dead_time_random" );
const Name dead_time_shape( "dead_time_shape" );
const Name delay( "delay" );
const Name delays( "delays" );
const Name delta_P( "delta_P" );
const Name Delta_T( "Delta_T" );
const Name delta_tau( "delta_tau" );
const Name Delta_V( "Delta_V" );
const Name delta_u( "delta_u" );
const Name dg( "dg" );
const Name dg_ex( "dg_ex" );
const Name dg_in( "dg_in" );
const Name dhaene_det_spikes( "dhaene_det_spikes" );
const Name dhaene_max_geq_V_th( "dhaene_max_geq_V_th" );
const Name dhaene_quick1( "dhaene_quick1" );
const Name dhaene_quick2( "dhaene_quick2" );
const Name dhaene_tmax_lt_t1( "dhaene_tmax_lt_t1" );
const Name distribution( "distribution" );
const Name dt( "dt" );
const Name dU( "U" );
const Name dUs( "Us" );

const Name E_ahp( "E_ahp" );
const Name E_ex( "E_ex" );
const Name E_in( "E_in" );
const Name E_K( "E_K" );
const Name E_L( "E_L" );
const Name E_Na( "E_Na" );
const Name E_rr( "E_rr" );
const Name E_sfa( "E_sfa" );
const Name element_type( "element_type" );
const Name epoch( "epoch" );
const Name eps( "eps" );
const Name eq12( "eq12" );
const Name eq13( "eq13" );
const Name eq7( "eq7" );
const Name eq9( "eq9" );
const Name eqs7and9( "eqs7and9" );
const Name error( "error" );
const Name eta( "eta" );
const Name events( "events" );
const Name ex_spikes( "ex_spikes" );
const Name exc_conductance( "exc_conductance" );

const Name F_lower( "F_lower" );
const Name F_mean( "F_mean" );
const Name F_std( "F_std" );
const Name F_upper( "F_upper" );
const Name fbuffer_size( "fbuffer_size" );
const Name file( "file" );
const Name file_extension( "file_extension" );
const Name filename( "filename" );
const Name filenames( "filenames" );
const Name flush_after_simulate( "flush_after_simulate" );
const Name flush_records( "flush_records" );
const Name frequency( "frequency" );
const Name frozen( "frozen" );

const Name g( "g" );
const Name g_ahp( "g_ahp" );
const Name g_AMPA( "g_AMPA" );
const Name g_ex( "g_ex" );
const Name g_GABAA( "g_GABAA" );
const Name g_GABAB( "g_GABAB" );
const Name g_in( "g_in" );
const Name g_K( "g_K" );
const Name g_KL( "g_KL" );
const Name g_Kv1( "g_Kv1" );
const Name g_Kv3( "g_Kv3" );
const Name g_L( "g_L" );
const Name g_Na( "g_Na" );
const Name g_NaL( "g_NaL" );
const Name g_NMDA( "g_NMDA" );
const Name g_rr( "g_rr" );
const Name g_sfa( "g_sfa" );
const Name g_spike( "g_spike" );
const Name GABA_A_E_rev( "GABA_A_E_rev" );
const Name GABA_A_g_peak( "GABA_A_g_peak" );
const Name GABA_A_tau_1( "GABA_A_tau_1" );
const Name GABA_A_tau_2( "GABA_A_tau_2" );
const Name GABA_B_E_rev( "GABA_B_E_rev" );
const Name GABA_B_g_peak( "GABA_B_g_peak" );
const Name GABA_B_tau_1( "GABA_B_tau_1" );
const Name GABA_B_tau_2( "GABA_B_tau_2" );
const Name gamma( "gamma" );
const Name gamma_shape( "gamma_shape" );
const Name gaussian( "gaussian" );
const Name global_id( "global_id" );
const Name growth_curve( "growth_curve" );
const Name growth_rate( "growth_rate" );
const Name gsl_error_tol( "gsl_error_tol" );

const Name h( "h" );
const Name h_E_rev( "h_E_rev" );
const Name h_g_peak( "h_g_peak" );
const Name has_connections( "has_connections" );
const Name histogram( "histogram" );
const Name histogram_correction( "histogram_correction" );
const Name HMIN( "HMIN" );

const Name I( "I" );
const Name I_adapt( "I_adapt" );
const Name I_e( "I_e" );
<<<<<<< HEAD
const Name I_ex( "I_ex" );
const Name I_h( "I_h" );
const Name I_in( "I_in" );
const Name I_KNa( "I_KNa" );
=======
>>>>>>> 65a1abac
const Name I_L( "I_L" );
const Name I_NaP( "I_NaP" );
const Name I_std( "I_std" );
const Name I_syn( "I_syn" );
const Name I_syn_ex( "I_syn_ex" );
const Name I_syn_in( "I_syn_in" );
const Name I_T( "I_T" );
const Name I_total( "I_total" );
const Name in_spikes( "in_spikes" );
const Name Inact_n( "Inact_n" );
const Name Inact_p( "Inact_p" );
const Name index_map( "index_map" );
const Name individual_spike_trains( "individual_spike_trains" );
const Name inh_conductance( "inh_conductance" );
const Name Interpol_Order( "Interpol_Order" );
const Name interval( "interval" );
const Name is_refractory( "is_refractory" );

const Name KNa_E_rev( "KNa_E_rev" );
const Name KNa_g_peak( "KNa_g_peak" );

const Name label( "label" );
const Name len_kernel( "len_kernel" );
const Name lin_left_geq_V_th( "lin_left_geq_V_th" );
const Name lin_max_geq_V_th( "lin_max_geq_V_th" );
const Name linear( "linear" );
const Name local( "local" );
const Name local_id( "local_id" );

const Name MAXERR( "MAXERR" );
const Name mean( "mean" );
const Name memory( "memory" );
const Name model( "model" );
const Name mother_rng( "mother_rng" );
const Name mother_seed( "mother_seed" );
const Name multapses( "multapses" );
const Name music_channel( "music_channel" );

const Name n( "n" );
const Name N( "N" );
const Name N_channels( "N_channels" );
const Name n_events( "n_events" );
const Name n_proc( "n_proc" );
<<<<<<< HEAD
const Name NaP_E_rev( "NaP_E_rev" );
const Name NaP_g_peak( "NaP_g_peak" );
=======
const Name needs_prelim_update( "needs_prelim_update" );
>>>>>>> 65a1abac
const Name neuron( "neuron" );
const Name NMDA_E_rev( "NMDA_E_rev" );
const Name NMDA_g_peak( "NMDA_g_peak" );
const Name NMDA_Sact( "NMDA_Sact" );
const Name NMDA_tau_1( "NMDA_tau_1" );
const Name NMDA_tau_2( "NMDA_tau_2" );
const Name NMDA_tau_Mg_fast( "NMDA_tau_Mg_fast" );
const Name NMDA_tau_Mg_slow( "NMDA_tau_Mg_slow" );
const Name NMDA_Vact( "NMDA_Vact" );
const Name node_uses_wfr( "node_uses_wfr" );
const Name noise( "noise" );
const Name ns( "ns" );

const Name offset( "offset" );
const Name offsets( "offsets" );
const Name omega( "omega" );
const Name order( "order" );
const Name origin( "origin" );
const Name other( "other" );

const Name p( "p" );
const Name P( "P" );
const Name p_copy( "p_copy" );
const Name parent( "parent" );
const Name phase( "phase" );
const Name phi( "phi" );
const Name phi_th( "phi_th" );
const Name port( "port" );
const Name ports( "ports" );
const Name port_name( "port_name" );
const Name port_width( "port_width" );
const Name post_synaptic_element( "post_synaptic_element" );
const Name pot_spikes( "pot_spikes" );
const Name potentials( "potentials" );
const Name pre_synaptic_element( "pre_synaptic_element" );
const Name precise_times( "precise_times" );
const Name precision( "precision" );
const Name ps( "ps" );
const Name PSC_adapt_step( "PSC_adapt_step" );
const Name PSC_Unit_amplitude( "PSC_Unit_amplitude" );
const Name published( "published" );

const Name q_rr( "q_rr" );
const Name q_sfa( "q_sfa" );
const Name q_stc( "q_stc" );
const Name I_stc( "I_stc" );
const Name stc( "I_stc" );
const Name V_T_star( "V_T_star" );
const Name lambda_0( "lambda_0" );

const Name r_spike( "r_spike" );
const Name rate( "rate" );
const Name receptor_type( "receptor_type" );
const Name receptor_types( "receptor_types" );
const Name record_from( "record_from" );
const Name record_to( "record_to" );
const Name recordables( "recordables" );
const Name recorder( "recorder" );
const Name refractory_input( "refractory_input" );
const Name registered( "registered" );
const Name relative_amplitude( "relative_amplitude" );
const Name rho_0( "rho_0" );
const Name rms( "rms" );
const Name root_finding_epsilon( "root_finding_epsilon" );
const Name rport( "receptor" );
const Name rports( "receptors" );
const Name rule( "rule" );

const Name S( "S" );
const Name scientific( "scientific" );
const Name screen( "screen" );
const Name senders( "senders" );
const Name size_of( "sizeof" );
const Name source( "source" );
const Name spike( "spike" );
const Name spike_duration( "spike_duration" );
const Name spike_times( "spike_times" );
const Name start( "start" );
const Name state( "state" );
const Name std( "std" );
const Name std_mod( "std_mod" );
const Name stimulator( "stimulator" );
const Name stop( "stop" );
const Name structural_plasticity_synapses( "structural_plasticity_synapses" );
const Name structural_plasticity_update_interval(
  "structural_plasticity_update_interval" );
const Name structure( "structure" );
const Name supports_precise_spikes( "supports_precise_spikes" );
const Name success( "success" );
const Name symmetric( "symmetric" );
const Name synapse( "synapse" );
const Name synapse_label( "synapse_label" );
const Name synapse_model( "synapse_model" );
const Name synapse_modelid( "synapse_modelid" );
const Name synaptic_elements( "synaptic_elements" );

const Name T_E_rev( "T_E_rev" );
const Name T_g_peak( "T_g_peak" );
const Name t_lag( "t_lag" );
const Name t_origin( "t_origin" );
const Name t_ref( "t_ref" );
const Name t_ref_abs( "t_ref_abs" );
const Name t_ref_remaining( "t_ref_remaining" );
const Name t_ref_tot( "t_ref_tot" );
const Name t_spike( "t_spike" );
const Name target( "target" );
const Name target_thread( "target_thread" );
const Name targets( "targets" );
const Name tau_1( "tau_1" );
const Name tau_2( "tau_2" );
const Name tau_ahp( "tau_ahp" );
const Name tau_Ca( "tau_Ca" );
const Name tau_epsp( "tau_epsp" );
const Name tau_fac( "tau_fac" );
const Name tau_facs( "tau_facs" );
const Name tau_lcm( "tau_lcm" );
const Name tau_m( "tau_m" );
const Name tau_max( "tau_max" );
const Name tau_minus( "tau_minus" );
const Name tau_minus_triplet( "tau_minus_triplet" );
const Name tau_P( "tau_P" );
const Name tau_rec( "tau_rec" );
const Name tau_recs( "tau_recs" );
const Name tau_reset( "tau_reset" );
const Name tau_rr( "tau_rr" );
const Name tau_sfa( "tau_sfa" );
<<<<<<< HEAD
const Name tau_spike( "tau_spike" );
=======
const Name tau_stc( "tau_stc" );
>>>>>>> 65a1abac
const Name tau_syn( "tau_syn" );
const Name tau_syn_ex( "tau_syn_ex" );
const Name tau_syn_in( "tau_syn_in" );
const Name tau_theta( "tau_theta" );
const Name tau_v( "tau_v" );
const Name tau_vacant( "tau_vacant" );
const Name tau_w( "tau_w" );
const Name taus_eta( "taus_eta" );
const Name taus_syn( "taus_syn" );
const Name taus_rise( "taus_rise" );
const Name taus_decay( "taus_decay" );
const Name theta( "theta" );
const Name theta_eq( "theta_eq" );
const Name thread( "thread" );
const Name thread_local_id( "thread_local_id" );
const Name time_in_steps( "time_in_steps" );
const Name times( "times" );
const Name to_accumulator( "to_accumulator" );
const Name to_file( "to_file" );
const Name to_memory( "to_memory" );
const Name to_screen( "to_screen" );
const Name Tstart( "Tstart" );
const Name Tstop( "Tstop" );

const Name u( "u" );
const Name U_lower( "U_lower" );
const Name U_m( "U_m" );
const Name U_mean( "U_mean" );
const Name U_std( "U_std" );
const Name U_upper( "U_upper" );
const Name update( "update" );
const Name update_node( "update_node" );
const Name us( "us" );

const Name V_epsp( "V_epsp" );
const Name V_m( "V_m" );
const Name V_min( "V_min" );
const Name V_noise( "V_noise" );
const Name V_peak( "V_peak" );
const Name V_reset( "V_reset" );
const Name V_th( "V_th" );
const Name V_th_alpha_1( "V_th_alpha_1" );
const Name V_th_alpha_2( "V_th_alpha_2" );
const Name V_th_v( "V_th_v" );
const Name vals_eta( "vals_eta" );
const Name vp( "vp" );

const Name w( "w" );
const Name weight( "weight" );
const Name weight_std( "weight_std" );
const Name weighted_spikes_ex( "weighted_spikes_ex" );
const Name weighted_spikes_in( "weighted_spikes_in" );
const Name weight_recorder( "weight_recorder" );
const Name weights( "weights" );
const Name with_noise( "with_noise" );
const Name with_reset( "with_reset" );
const Name withgid( "withgid" );
const Name withpath( "withpath" );
const Name withport( "withport" );
const Name withrport( "withrport" );
const Name withtargetgid( "withtargetgid" );
const Name withtime( "withtime" );
const Name withweight( "withweight" );

const Name x( "x" );
const Name xs( "xs" );

const Name z( "z" );
const Name z_connected( "z_connected" );
}
}<|MERGE_RESOLUTION|>--- conflicted
+++ resolved
@@ -182,13 +182,10 @@
 const Name I( "I" );
 const Name I_adapt( "I_adapt" );
 const Name I_e( "I_e" );
-<<<<<<< HEAD
 const Name I_ex( "I_ex" );
 const Name I_h( "I_h" );
 const Name I_in( "I_in" );
 const Name I_KNa( "I_KNa" );
-=======
->>>>>>> 65a1abac
 const Name I_L( "I_L" );
 const Name I_NaP( "I_NaP" );
 const Name I_std( "I_std" );
@@ -232,12 +229,9 @@
 const Name N_channels( "N_channels" );
 const Name n_events( "n_events" );
 const Name n_proc( "n_proc" );
-<<<<<<< HEAD
 const Name NaP_E_rev( "NaP_E_rev" );
 const Name NaP_g_peak( "NaP_g_peak" );
-=======
 const Name needs_prelim_update( "needs_prelim_update" );
->>>>>>> 65a1abac
 const Name neuron( "neuron" );
 const Name NMDA_E_rev( "NMDA_E_rev" );
 const Name NMDA_g_peak( "NMDA_g_peak" );
@@ -364,11 +358,8 @@
 const Name tau_reset( "tau_reset" );
 const Name tau_rr( "tau_rr" );
 const Name tau_sfa( "tau_sfa" );
-<<<<<<< HEAD
 const Name tau_spike( "tau_spike" );
-=======
 const Name tau_stc( "tau_stc" );
->>>>>>> 65a1abac
 const Name tau_syn( "tau_syn" );
 const Name tau_syn_ex( "tau_syn_ex" );
 const Name tau_syn_in( "tau_syn_in" );
