--- conflicted
+++ resolved
@@ -507,14 +507,14 @@
   virtual void handle( DoubleDataEvent& e );
 
   /**
-<<<<<<< HEAD
    * Handler for gap junction events.
    * @see handle(thread, GapJEvent&)
    * @ingroup event_interface
    * @throws UnexpectedEvent
    */
   virtual void handle( GapJEvent& e );
-=======
+
+  /**
    * @defgroup MSP_functions Model of Structural Plasticity in NEST.
    * Functions related to accessibility and setup of variables required for
    * the implementation of MSP in NEST.
@@ -602,7 +602,6 @@
    * @ingroup MSP_functions
    */
   virtual void connect_synaptic_element( Name, int_t ){};
->>>>>>> ed3cab67
 
   /**
    * return the Kminus value at t (in ms).
