--- conflicted
+++ resolved
@@ -569,30 +569,11 @@
   if ( kernel().node_manager.have_nodes_changed()
     || kernel().connection_manager.have_connections_changed() )
   {
-<<<<<<< HEAD
-    sw_reset_connections.start();
-    kernel().connection_manager.restructure_connection_tables();
-    sw_reset_connections.stop();
-    sw_sort.start();
-    kernel()
-      .connection_manager.sort_connections(); // TODO@5g: move into restructure_
-    sw_sort.stop();
-
-    kernel().connection_manager.compute_compressed_secondary_recv_buffer_positions_();
-    kernel().event_delivery_manager.configure_secondary_buffers();
-
-    sw_gather_target_data.start();
-    kernel().event_delivery_manager.gather_target_data();
-    sw_gather_target_data.stop();
-    kernel().node_manager.set_have_nodes_changed( false );
-    kernel().connection_manager.set_have_connections_changed( false );
-=======
 #pragma omp parallel
     {
       const thread tid = kernel().vp_manager.get_thread_id();
       update_connection_infrastructure( tid );
     } // of omp parallel
->>>>>>> 89ecae38
   }
 
   if ( kernel().mpi_manager.get_rank() < 30 )
@@ -631,6 +612,10 @@
   kernel().connection_manager.sort_connections(
     tid ); // TODO@5g: move into restructure_
   sw_sort.stop();
+
+  kernel().connection_manager.compute_compressed_secondary_recv_buffer_positions_();
+  kernel().event_delivery_manager.configure_secondary_buffers();
+
   sw_gather_target_data.start();
   kernel().event_delivery_manager.gather_target_data( tid );
   sw_gather_target_data.stop();
@@ -681,7 +666,7 @@
       if ( print_time_ )
         gettimeofday( &t_slice_begin_, NULL );
 
-      if ( false && kernel().sp_manager.is_structural_plasticity_enabled()
+      if ( kernel().sp_manager.is_structural_plasticity_enabled()
         && ( clock_.get_steps() + from_step_ )
             % kernel().sp_manager.get_structural_plasticity_update_interval()
           == 0 )
@@ -708,13 +693,10 @@
           ( *i )->decay_synaptic_elements_vacant();
         }
 
-<<<<<<< HEAD
-=======
         update_connection_infrastructure( tid );
 
       } // of structural plasticity
 
->>>>>>> 89ecae38
       if ( from_step_ == 0 ) // deliver only at beginning of slice
       {
 #ifdef HAVE_MUSIC
@@ -861,11 +843,7 @@
 #pragma omp barrier
       sw_update.stop();
 
-<<<<<<< HEAD
       // gather only at end of slice
-=======
-      sw_gather_spike_data.start();
->>>>>>> 89ecae38
       if ( to_step_ == kernel().connection_manager.get_min_delay() ) // gather
                                                                      // only at
                                                                      // end of
@@ -934,13 +912,10 @@
       kernel().event_delivery_manager.sw_collocate.print( "--collocate: " );
       kernel().event_delivery_manager.sw_communicate.print( "--communicate: " );
       kernel().event_delivery_manager.sw_deliver.print( "--deliver: " );
-<<<<<<< HEAD
       sw_gather_secondary_events.print( "0] GatherSecondaryData time: " );
       kernel().event_delivery_manager.sw_collocate_secondary_events.print( "--collocate(snd): " );
       kernel().event_delivery_manager.sw_communicate_secondary_events.print( "--communicate(snd): " );
       sw_deliver_secondary_events.print( "--deliver(snd): " );
-=======
->>>>>>> 89ecae38
       sw_total.print( "0] Total time: " );
       std::cout << "0] CommSteps(Rounds)SpikeData: "
                 << kernel().event_delivery_manager.comm_steps_spike_data << "("
