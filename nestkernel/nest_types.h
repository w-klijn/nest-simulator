--- conflicted
+++ resolved
@@ -96,23 +96,6 @@
 const tic_t tic_t_min = LONG_MIN;
 #endif
 
-<<<<<<< HEAD
-using std::size_t;
-
-const long long_max = LONG_MAX;
-const long long_min = LONG_MIN;
-
-/**
- * Largest and smallest available double value.
- *
- * @note Compile-time constant must have integral type,
- * thus we must define double limits as macros.
- */
-#define double_max ( DBL_MAX )
-#define double_min ( DBL_MIN )
-
-=======
->>>>>>> 1fd378f8
 /**
  *  Unsigned long type for enumerations.
  */
@@ -190,14 +173,8 @@
  * Delays must be equal or larger than one.
  */
 typedef long delay;
-<<<<<<< HEAD
-const long delay_max = long_max;
-const long delay_min = long_min;
-
-=======
 const long delay_min = LONG_MIN;
 const long delay_max = LONG_MAX;
->>>>>>> 1fd378f8
 
 /**
  * enum type of signal conveyed by spike events of a node.
