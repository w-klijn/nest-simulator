--- conflicted
+++ resolved
@@ -252,12 +252,7 @@
   // normal nodes and devices with proxies
   if ( target->has_proxies() )
   {
-<<<<<<< HEAD
-    kernel().connection_builder_manager.disconnect(
-      *target, sgid, target_thread, syn );
-=======
     kernel().connection_manager.disconnect( *target, sgid, target_thread, syn );
->>>>>>> fdfed898
   }
   else if ( target->local_receiver() ) // normal devices
   {
@@ -270,30 +265,20 @@
       target = kernel().node_manager.get_node( target->get_gid(), sgid );
     }
     // thread target_thread = target->get_thread();
-<<<<<<< HEAD
-    kernel().connection_builder_manager.disconnect(
-      *target, sgid, target_thread, syn );
-=======
     kernel().connection_manager.disconnect( *target, sgid, target_thread, syn );
->>>>>>> fdfed898
   }
   else // globally receiving devices iterate over all target threads
   {
-    if ( !source->has_proxies() ) // we do not allow to connect a device to a
-                                  // global receiver at the
-      // moment
+    // we do not allow to connect a device to a global receiver at the moment
+    if ( !source->has_proxies() )
       return;
     const thread n_threads = kernel().vp_manager.get_num_threads();
     for ( thread t = 0; t < n_threads; t++ )
     {
       target = kernel().node_manager.get_node( target->get_gid(), t );
       target_thread = target->get_thread();
-<<<<<<< HEAD
-      kernel().connection_builder_manager.disconnect(
+      kernel().connection_manager.disconnect(
         *target, sgid, target_thread, syn ); // tgid
-=======
-      kernel().connection_manager.disconnect( *target, sgid, target_thread, syn ); // tgid
->>>>>>> fdfed898
     }
   }
 }
@@ -321,12 +306,7 @@
     throw BadProperty( "Disconnection spec must contain disconnection rule." );
   const std::string rule_name = ( *conn_spec )[ names::rule ];
 
-<<<<<<< HEAD
-  if ( not kernel().connection_builder_manager.get_connruledict()->known(
-         rule_name ) )
-=======
   if ( not kernel().connection_manager.get_connruledict()->known( rule_name ) )
->>>>>>> fdfed898
     throw BadProperty( "Unknown connectivty rule: " + rule_name );
 
   if ( not sp_conn_builders_.empty() )
@@ -564,12 +544,8 @@
   std::vector< index >::iterator id_it;
   std::vector< int_t >::iterator n_it;
 
-<<<<<<< HEAD
-  kernel().connection_builder_manager.get_targets(
+  kernel().connection_manager.get_targets(
     pre_deleted_id, connectivity, synapse_model );
-=======
-  kernel().connection_manager.get_targets( pre_deleted_id, connectivity, synapse_model );
->>>>>>> fdfed898
 
   id_it = pre_deleted_id.begin();
   n_it = pre_deleted_n.begin();
@@ -630,12 +606,8 @@
     thread target_thread = target->get_thread();
     if ( tid == target_thread )
     {
-<<<<<<< HEAD
-      kernel().connection_builder_manager.disconnect(
+      kernel().connection_manager.disconnect(
         *target, sgid, target_thread, syn_id );
-=======
-      kernel().connection_manager.disconnect( *target, sgid, target_thread, syn_id );
->>>>>>> fdfed898
 
       target->connect_synaptic_element( se_post_name, -1 );
     }
@@ -676,12 +648,8 @@
   std::vector< int_t >::iterator n_it;
 
   // Retrieve the connected sources
-<<<<<<< HEAD
-  kernel().connection_builder_manager.get_sources(
+  kernel().connection_manager.get_sources(
     post_deleted_id, connectivity, synapse_model );
-=======
-  kernel().connection_manager.get_sources( post_deleted_id, connectivity, synapse_model );
->>>>>>> fdfed898
 
   id_it = post_deleted_id.begin();
   n_it = post_deleted_n.begin();
