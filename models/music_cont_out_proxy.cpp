/*
 *  music_cont_out_proxy.cpp
 *
 *  This file is part of NEST.
 *
 *  Copyright (C) 2004 The NEST Initiative
 *
 *  NEST is free software: you can redistribute it and/or modify
 *  it under the terms of the GNU General Public License as published by
 *  the Free Software Foundation, either version 2 of the License, or
 *  (at your option) any later version.
 *
 *  NEST is distributed in the hope that it will be useful,
 *  but WITHOUT ANY WARRANTY; without even the implied warranty of
 *  MERCHANTABILITY or FITNESS FOR A PARTICULAR PURPOSE.  See the
 *  GNU General Public License for more details.
 *
 *  You should have received a copy of the GNU General Public License
 *  along with NEST.  If not, see <http://www.gnu.org/licenses/>.
 *
 */

#include "music_cont_out_proxy.h"

#ifdef HAVE_MUSIC

// Includes from C++:
#include <numeric>
#include <string>

// Includes from nestkernel:
#include "event_delivery_manager_impl.h"
#include "kernel_manager.h"
#include "nest_datums.h"

// Includes from libnestutil:
#include "compose.hpp"
#include "logging.h"

// Includes from sli:
#include "dict.h"
#include "dictutils.h"
#include "doubledatum.h"
#include "integerdatum.h"

/* ----------------------------------------------------------------
 * Default constructors defining default parameters and state
 * ----------------------------------------------------------------
 */

nest::music_cont_out_proxy::Parameters_::Parameters_()
  : interval_( Time::ms( 1.0 ) )
  , port_name_( "cont_out" )
  , record_from_()
  , targets_( new GIDCollectionPrimitive() )
{
}

nest::music_cont_out_proxy::Parameters_::Parameters_( const Parameters_& p )
  : interval_( p.interval_ )
  , port_name_( p.port_name_ )
  , record_from_( p.record_from_ )
  , targets_( p.targets_ )
{
  interval_.calibrate();
}

nest::music_cont_out_proxy::State_::State_()
  : published_( false )
  , port_width_( 0 )
{
}

nest::music_cont_out_proxy::State_::State_( const State_& s )
  : published_( s.published_ )
  , port_width_( s.port_width_ )
{
}

nest::music_cont_out_proxy::Buffers_::Buffers_()
  : has_targets_( false )
  , data_()
{
}

nest::music_cont_out_proxy::Buffers_::Buffers_( const Buffers_& b )
  : has_targets_( b.has_targets_ )
  , data_( b.data_ )
{
}

/* ----------------------------------------------------------------
 * Parameter extraction and manipulation functions
 * ---------------------------------------------------------------- */

void
nest::music_cont_out_proxy::Parameters_::get( DictionaryDatum& d ) const
{
  ( *d )[ names::port_name ] = port_name_;
  ( *d )[ names::interval ] = interval_.get_ms();

  ArrayDatum ad_record_from;

  for ( size_t j = 0; j < record_from_.size(); ++j )
  {
    ad_record_from.push_back( LiteralDatum( record_from_[ j ] ) );
  }

  ( *d )[ names::record_from ] = ad_record_from;
  ( *d )[ names::targets ] = new GIDCollectionDatum( targets_ );
}

void
nest::music_cont_out_proxy::Parameters_::set( const DictionaryDatum& d,
  const Node& self,
  const State_& state,
  const Buffers_& buffers )
{

  if ( state.published_ == false )
  {
    updateValue< string >( d, names::port_name, port_name_ );
  }

  if ( buffers.has_targets_
    && ( d->known( names::interval ) || d->known( names::record_from ) ) )
  {
    throw BadProperty(
      "The recording interval and the list of properties to record "
      "cannot be changed after the index_map has been set." );
  }

  double v;
  if ( updateValue< double >( d, names::interval, v ) )
  {
    if ( Time( Time::ms( v ) ) < Time::get_resolution() )
    {
      throw BadProperty(
        "The sampling interval must be at least as long "
        "as the simulation resolution." );
    }

    // see if we can represent interval as multiple of step
    interval_ = Time::step( Time( Time::ms( v ) ).get_steps() );
    if ( std::abs( 1 - interval_.get_ms() / v ) > 10
        * std::numeric_limits< double >::epsilon() )
    {
      throw BadProperty(
        "The sampling interval must be a multiple of "
        "the simulation resolution" );
    }
  }
  // extract data
  if ( d->known( names::record_from ) )
  {
    record_from_.clear();

    ArrayDatum ad = getValue< ArrayDatum >( d, names::record_from );
    for ( Token* t = ad.begin(); t != ad.end(); ++t )
    {
      record_from_.push_back( Name( getValue< std::string >( *t ) ) );
    }
  }

  if ( d->known( names::targets ) )
  {
    if ( record_from_.empty() )
    {
      throw BadProperty(
        "The property record_from must be set before passing targets." );
    }

    if ( state.published_ == false )
    {
      targets_ = getValue< GIDCollectionDatum >( d, names::targets );
    }
    else
    {
      throw MUSICPortAlreadyPublished( self.get_name(), port_name_ );
    }
  }
}

void
nest::music_cont_out_proxy::State_::get( DictionaryDatum& d ) const
{
  ( *d )[ names::published ] = published_;
  ( *d )[ names::port_width ] = port_width_;
}

/* ----------------------------------------------------------------
 * Default and copy constructor for node
 * ---------------------------------------------------------------- */

nest::music_cont_out_proxy::music_cont_out_proxy()
  : DeviceNode()
  , P_()
  , S_()
  , B_()
{
}

nest::music_cont_out_proxy::music_cont_out_proxy(
  const music_cont_out_proxy& n )
  : DeviceNode( n )
  , P_( n.P_ )
  , S_( n.S_ )
  , B_( n.B_ )
{
}

void
nest::music_cont_out_proxy::init_state_( const Node& /* np */ )
{
}

void
nest::music_cont_out_proxy::init_buffers_()
{
  B_.data_.clear();
}

void
nest::music_cont_out_proxy::finalize()
{
}

nest::port
nest::music_cont_out_proxy::send_test_event( Node& target,
  rport receptor_type,
  synindex,
  bool )
{

  DataLoggingRequest e( P_.interval_, P_.record_from_ );
  e.set_sender( *this );
  port p = target.handles_test_event( e, receptor_type );
  if ( p != invalid_port_ and not is_model_prototype() )
  {
    B_.has_targets_ = true;
  }

  return p;
}

void
nest::music_cont_out_proxy::calibrate()
{
  // only publish the output port once,
  if ( S_.published_ == false )
  {
    const Token synmodel =
      kernel().model_manager.get_synapsedict()->lookup( "static_synapse" );
    assert(
      synmodel.empty() == false && "synapse 'static_synapse' not available" );

    const index synmodel_id = static_cast< index >( synmodel );
    std::vector< MUSIC::GlobalIndex > music_index_map;

    for ( size_t i = 0; i < P_.targets_->size(); ++i )
    {
      const index tgid = ( *P_.targets_ )[ i ];
      if ( kernel().node_manager.is_local_gid( tgid ) )
      {
<<<<<<< HEAD
        // todo481 find the real node instead of just any
        Node* const target_node =
          kernel().node_manager.get_node_or_proxy( tgid );
        kernel().connection_manager.connect(
          get_gid(), target_node, target_node->get_thread(), synmodel_id );

=======
        const DictionaryDatum params = new Dictionary();
        kernel().connection_manager.connect(
          get_gid(), *t, params, synmodel_id );
      }
    }
    std::vector< MUSIC::GlobalIndex > music_index_map;
    for ( size_t i = 0; i < P_.target_gids_.size(); i++ )
    {
      if ( kernel().node_manager.is_local_gid( P_.target_gids_[ i ] ) )
      {
>>>>>>> df724797
        for ( size_t j = 0; j < P_.record_from_.size(); ++j )
        {
          music_index_map.push_back( P_.record_from_.size() * i + j );
        }
      }
    }

    MUSIC::Setup* s = kernel().music_manager.get_music_setup();
    if ( s == 0 )
    {
      throw MUSICSimulationHasRun( get_name() );
    }

    MUSIC::ContOutputPort* MP = s->publishContOutput( P_.port_name_ );

    if ( MP->isConnected() == false )
    {
      throw MUSICPortUnconnected( get_name(), P_.port_name_ );
    }

    if ( MP->hasWidth() == false )
    {
      throw MUSICPortHasNoWidth( get_name(), P_.port_name_ );
    }

    S_.port_width_ = MP->width();
    const size_t per_port_width = P_.record_from_.size();

    // Allocate memory
    B_.data_.resize( per_port_width * S_.port_width_ );

    // Check if any port is out of bounds
    if ( P_.targets_->size() > S_.port_width_ )
    {
      throw MUSICChannelUnknown(
        get_name(), P_.port_name_, S_.port_width_ + 1 );
    }

    // The permutation index map, contains global_index[local_index]
    MUSIC::PermutationIndex* music_perm_ind = new MUSIC::PermutationIndex(
      &music_index_map.front(), music_index_map.size() );

    MUSIC::ArrayData* dmap =
      new MUSIC::ArrayData( static_cast< void* >( &( B_.data_.front() ) ),
        MPI::DOUBLE,
        music_perm_ind );

    // Setup an array map
    MP->map( dmap );

    S_.published_ = true;

    std::string msg = String::compose(
      "Mapping MUSIC continuous output port '%1' with width=%2.",
      P_.port_name_,
      S_.port_width_ );
    LOG( M_INFO, "music_cont_out_proxy::calibrate()", msg.c_str() );
  }
}

void
nest::music_cont_out_proxy::get_status( DictionaryDatum& d ) const
{
  P_.get( d );
  S_.get( d );

  if ( is_model_prototype() )
  {
    return; // no data to collect
  }

  // if we are the device on thread 0, also get the data from the
  // siblings on other threads
  if ( get_thread() == 0 )
  {
    const std::vector< Node* > siblings =
      kernel().node_manager.get_thread_siblings( get_gid() );
    std::vector< Node* >::const_iterator s;
    for ( s = siblings.begin() + 1; s != siblings.end(); ++s )
    {
      ( *s )->get_status( d );
    }
  }
}

void
nest::music_cont_out_proxy::set_status( const DictionaryDatum& d )
{
  P_.set( d, *this, S_, B_ ); // throws if BadProperty
}

void
nest::music_cont_out_proxy::update( Time const& origin,
  const long from,
  const long )
{
  /* There is nothing to request during the first time slice. For
     each subsequent slice, we collect all data generated during
     the previous slice if we are called at the beginning of the
     slice. Otherwise, we do nothing.
   */
  if ( origin.get_steps() == 0 || from != 0 )
  {
    return;
  }

  // We send a request to each of our targets.
  // The target then immediately returns a DataLoggingReply event,
  // which is caught by music_cont_out_proxy::handle(), which in turn
  // ensures that the event is recorded.
  // handle() has access to request_, so it knows what we asked for.
  //
  // Note that not all nodes receiving the request will necessarily answer.
  DataLoggingRequest req;
  kernel().event_delivery_manager.send( *this, req );
}

void
nest::music_cont_out_proxy::handle( DataLoggingReply& reply )
{
  // easy access to relevant information
  DataLoggingReply::Container const& info = reply.get_info();

  const index port = reply.get_port();
  const size_t record_width = P_.record_from_.size();
  const size_t offset = port * record_width;
  const DataLoggingReply::DataItem item = info[ info.size() - 1 ].data;
  if ( info[ info.size() - 1 ].timestamp.is_finite() )
  {
    for ( size_t i = 0; i < item.size(); i++ )
    {
      B_.data_[ offset + i ] = item[ i ];
    }
  }
}

#endif<|MERGE_RESOLUTION|>--- conflicted
+++ resolved
@@ -262,25 +262,10 @@
       const index tgid = ( *P_.targets_ )[ i ];
       if ( kernel().node_manager.is_local_gid( tgid ) )
       {
-<<<<<<< HEAD
-        // todo481 find the real node instead of just any
-        Node* const target_node =
-          kernel().node_manager.get_node_or_proxy( tgid );
-        kernel().connection_manager.connect(
-          get_gid(), target_node, target_node->get_thread(), synmodel_id );
-
-=======
         const DictionaryDatum params = new Dictionary();
         kernel().connection_manager.connect(
-          get_gid(), *t, params, synmodel_id );
-      }
-    }
-    std::vector< MUSIC::GlobalIndex > music_index_map;
-    for ( size_t i = 0; i < P_.target_gids_.size(); i++ )
-    {
-      if ( kernel().node_manager.is_local_gid( P_.target_gids_[ i ] ) )
-      {
->>>>>>> df724797
+          get_gid(), tgid, params, synmodel_id );
+
         for ( size_t j = 0; j < P_.record_from_.size(); ++j )
         {
           music_index_map.push_back( P_.record_from_.size() * i + j );
