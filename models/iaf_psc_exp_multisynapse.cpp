--- conflicted
+++ resolved
@@ -189,13 +189,9 @@
       }
       if ( tau_syn_[ i ] == Tau_ )
       {
-<<<<<<< HEAD
-        throw BadProperty( "Membrane and synapse time constant(s) must differ. See note in documentation." );
-=======
         throw BadProperty(
           "Membrane and synapse time constant(s) must differ. See note in "
           "documentation." );
->>>>>>> d3941066
       }
     }
   }
